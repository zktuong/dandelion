--- conflicted
+++ resolved
@@ -54,18 +54,11 @@
           - { python-version: 3.9, os: ubuntu-latest }
           - { python-version: "3.10", os: ubuntu-latest }
           - { python-version: "3.11", os: ubuntu-latest }
-<<<<<<< HEAD
           - { python-version: "3.12", os: ubuntu-latest }
-          - { python-version: 3.9, os: macos-latest }
-          - { python-version: "3.10", os: macos-latest }
-          - { python-version: "3.11", os: macos-latest }
-          - { python-version: "3.12", os: macos-latest }
-=======
           - { python-version: 3.9, os: macos-13 }
           - { python-version: "3.10", os: macos-13 }
           - { python-version: "3.11", os: macos-13 }
-          # disabled until it's fixed.
->>>>>>> e8ddfd73
+          - { python-version: "3.12", os: macos-13 }
     runs-on: ${{ matrix.config.os }}
     env:
       R_REMOTES_NO_ERRORS_FROM_WARNINGS: true
