[![](https://readthedocs.org/projects/sc-dandelion/badge/?version=latest)](https://sc-dandelion.readthedocs.io/en/latest/?badge=latest)
[![](https://img.shields.io/pypi/v/sc-dandelion?logo=PyPI)](https://pypi.org/project/sc-dandelion/)
[![](https://byob.yarr.is/zktuong/dandelion/master-version)](https://github.com/zktuong/dandelion/tree/master)
[![master](https://github.com/zktuong/dandelion/workflows/tests/badge.svg?branch=master)]((https://github.com/zktuong/dandelion/actions?query=workflow%3Atests))
[![](https://byob.yarr.is/zktuong/dandelion/devel-version)](https://github.com/zktuong/dandelion/tree/devel)
[![tests](https://github.com/zktuong/dandelion/workflows/tests/badge.svg?branch=devel)](https://github.com/zktuong/dandelion/actions?query=workflow%3Atests)

![](docs/notebooks/img/dandelion_logo_illustration.png)

Hi there! I have put together a python package for analyzing single cell BCR/V(D)J data from 10x Genomics 5' solution! It streamlines the pre-processing, leveraging some tools from immcantation suite, and integrates with scanpy/anndata for single-cell BCR analysis. It also includes a couple of functions for visualization. 

## Citation
`dandelion` is now included in the the following manuscript published in [***Nature Medicine***](https://www.nature.com/articles/s41591-021-01329-2):

*Emily Stephenson, Gary Reynolds, Rachel A Botting, Fernando J Calero-Nieto, Michael Morgan, Zewen Kelvin Tuong, Karsten Bach, Waradon Sungnak, Kaylee B Worlock, Masahiro Yoshida, Natsuhiko Kumasaka, Katarzyna Kania, Justin Engelbert, Bayanne Olabi, Jarmila Stremenova Spegarova, Nicola K Wilson, Nicole Mende, Laura Jardine, Louis CS Gardner, Issac Goh, Dave Horsfall, Jim McGrath, Simone Webb, Michael W Mather, Rik GH Lindeboom, Emma Dann, Ni Huang, Krzysztof Polanski, Elena Prigmore, Florian Gothe, Jonathan Scott, Rebecca P Payne, Kenneth F Baker, Aidan T Hanrath, Ina CD Schim van der Loeff, Andrew S Barr, Amada Sanchez-Gonzalez, Laura Bergamaschi, Federica Mescia, Josephine L Barnes, Eliz Kilich, Angus de Wilton, Anita Saigal, Aarash Saleh, Sam M Janes, Claire M Smith, Nusayhah Gopee, Caroline Wilson, Paul Coupland, Jonathan M Coxhead, Vladimir Y Kiselev, Stijn van Dongen, Jaume Bacardit, Hamish W King, Anthony J Rostron, A John Simpson, Sophie Hambleton, Elisa Laurenti, Paul A Lyons, Kerstin B Meyer, Marko Z Nikolic, Christopher JA Duncan, Ken Smith, Sarah A Teichmann, Menna R Clatworthy, John C Marioni, Berthold Gottgens, Muzlifah Haniffa.* ***Single-cell multi-omics analysis of the immune response in COVID-19***. *Nature Medicine 2021.04.20; doi: https://dx.doi.org/10.1038/s41591-021-01329-2*

Original preprint:

*Emily Stephenson, Gary Reynolds, Rachel A Botting, Fernando J Calero-Nieto, Michael Morgan, Zewen Kelvin Tuong, Karsten Bach, Waradon Sungnak, Kaylee B Worlock, Masahiro Yoshida, Natsuhiko Kumasaka, Katarzyna Kania, Justin Engelbert, Bayanne Olabi, Jarmila Stremenova Spegarova, Nicola K Wilson, Nicole Mende, Laura Jardine, Louis CS Gardner, Issac Goh, Dave Horsfall, Jim McGrath, Simone Webb, Michael W Mather, Rik GH Lindeboom, Emma Dann, Ni Huang, Krzysztof Polanski, Elena Prigmore, Florian Gothe, Jonathan Scott, Rebecca P Payne, Kenneth F Baker, Aidan T Hanrath, Ina CD Schim van der Loeff, Andrew S Barr, Amada Sanchez-Gonzalez, Laura Bergamaschi, Federica Mescia, Josephine L Barnes, Eliz Kilich, Angus de Wilton, Anita Saigal, Aarash Saleh, Sam M Janes, Claire M Smith, Nusayhah Gopee, Caroline Wilson, Paul Coupland, Jonathan M Coxhead, Vladimir Y Kiselev, Stijn van Dongen, Jaume Bacardit, Hamish W King, Anthony J Rostron, A John Simpson, Sophie Hambleton, Elisa Laurenti, Paul A Lyons, Kerstin B Meyer, Marko Z Nikolic, Christopher JA Duncan, Ken Smith, Sarah A Teichmann, Menna R Clatworthy, John C Marioni, Berthold Gottgens, Muzlifah Haniffa.* ***Single-cell multi-omics analysis of the immune response in COVID-19***. *Nature Medicine 2021.04.20; doi: https://dx.doi.org/10.1038/s41591-021-01329-2*

## Overview

![](docs/notebooks/img/dandelion_overview.png)

Illustration of the `Dandelion` class slots

![](docs/notebooks/img/dandelion_class.png)

Please refer to the [documentation](https://sc-dandelion.readthedocs.io/) or the notebooks [here](https://nbviewer.jupyter.org/github/zktuong/dandelion/tree/master/docs/notebooks/):

The raw files for the examples can be downloaded from 10X's Single Cell Immune Profiling datasets [website](https://support.10xgenomics.com/single-cell-vdj/datasets).

## Installation

### Singularity container

`dandelion` now comes ready in the form of a singularity container:
```bash
singularity pull library://kt16/default/sc-dandelion:latest
singularity shell sc-dandelion.sif
```
This will load up a conda-environment that has all the required dependencies installed.
This can be used for the preprocessing steps. For the exploration steps, please install follow the instructions below.

### Manual
I would reccomend installing this in order:
```bash
# in bash/zsh terminal
# create a conda environment with specific modules
conda create --name dandelion python=3.7 # or 3.8, 3.9
conda activate dandelion
```

#### python/conda
```bash
# Install scanpy https://scanpy.readthedocs.io/en/latest/installation.html
conda install seaborn scikit-learn statsmodels numba pytables
conda install -c conda-forge python-igraph leidenalg
pip install scanpy

# skip if doing pre-processing via container
conda install -c bioconda igblast blast # if this doesn't work, download them manually (see below)

# optional: installing rpy2 (if not doing pre-processing)
# This is optional because it's only used for interaction with some of the R packages from the immcantation suite. Skip if prefer keeping it simple and run the different tools separately
# if you just want to stick with the base R
pip install "rpy2>=3.4" # or if you don't mind having conda manage R: conda install -c conda-forge "rpy2>=3.4"
# make sure not to use the same R package folder or you will end up with major issues later.

# Use pip to install the following with --no-cache-dir --upgrade if necessary
# and then lastly install this
pip install sc-dandelion
<<<<<<< HEAD
# or pip install git+https://github.com/zktuong/dandelion.git
# for the development branch, run this: pip install git+https://github.com/zktuong/dandelion.git@devel
=======
# or
pip install git+https://github.com/clatworthylab/dandelion.git

# for the development branch, run this:
pip install git+https://github.com/zktuong/dandelion.git@devel
>>>>>>> 955b3a9f
````

#### R
If doing pre-preprocessing, `dandelion` requires some R packages intalled.
```R
# in R
install.packages(c("optparse", "alakazam", "tigger", "airr", "shazam"))
```
or the following if using conda to manage R:
```bash
# in bash/zsh terminal
conda install -c conda-forge r-optparse r-alakazam r-tigger r-airr r-shazam
```

The package should now be properly installed and when starting up jupyter notebook in the virtual environment, the kernel `python3` should work. Otherwise, you might need to add it manually:
```bash
# in bash/zsh terminal
python -m ipykernel install --user --name dandelion --display-name "Python (dandelion)"
```

## Required database
Last but not least, you will need to download the database folder in this repository and place them somewhere accessible. The igblast and germline database folders were originally downloaded with [immcantation's](https://immcantation.readthedocs.io/en/4.1.0/docker/intro.html) docker image (4.1.0). The blast database were downloaded from IMGT and manually curated. I have uploaded a copy of the required databases in a separate [repository](https://github.com/zktuong/databases_for_vdj) (Last update: 28/11/2020). Once you've unpacked the folders, export the the path to the database folders as environmental variables in your `~/.bash_profile` or `~/.zshenv` like below. This will allow dandelion to access them easily. In the future, the databases will have to be updated accordingly.

So for example, if I unpack into `~/Documents`
```bash
# in bash/zsh terminal
# set up environmental variables in ~/.bash_profile
echo 'export GERMLINE=~/Documents/dandelion/database/germlines/' >> ~/.bash_profile # or ~/.zshenv
echo 'export IGDATA=~/Documents/dandelion/database/igblast/' >> ~/.bash_profile # or ~/.zshenv
echo 'export BLASTDB=~/Documents/dandelion/database/blast/' >> ~/.bash_profile # or ~/.zshenv
source ~/.bash_profile # or ~/.zshenv
```
see https://github.com/zktuong/dandelion/issues/66 for a known issue if you are using a notebook via jupyterhub.

This is already available in the container under `/share/database/`.

## External softwares
While blast and igblast executables are managed through conda, you can also download [igblast](https://ftp.ncbi.nih.gov/blast/executables/igblast/release/LATEST/) and [blast+](https://ftp.ncbi.nlm.nih.gov/blast/executables/blast+/LATEST/) manually, and store the softwares somewhere accessible. Just make sure to set the paths to them appropriately.
```bash
# in bash/zsh terminal
# unpack where relevant and export the path to the softwares, e.g. ~/Documents/
echo 'export PATH=~/Documents/software/bin:$PATH' >> ~/.bash_profile # or ~/.zshenv
source ~/.bash_profile # or ~/.zshenv
```

This is already available in the container under `/share/`.

## Basic requirements
Python packages
```python
# conda
python>=3.7,<=3.8 (conda-forge)
numpy>=1.18.4 (conda-forge)
pandas>=1.0.3 (conda-forge)
distance>=0.1.3 (conda-forge)
joblib>=0.14.1 (conda-forge)
jupyter (conda-forge) # if running via a notebook
scikit-learn>=0.23.0 (conda-forge)
numba>=0.48.0 (conda-forge)
pytables>=3.6.1 (conda-forge)
seaborn>=0.10.1 (conda-forge)
leidenalg>=0.8.0 (conda-forge)
plotnine>=0.6.0 (conda-forge)

# Other executables (through conda)
blast>=2.10.1 (bioconda)
igblast>=1.15.0 (bioconda)

# pip
anndata>=0.7.1
scanpy>=1.4.6
scrublet>=0.2.1
scikit-bio>=0.5.6 
changeo>=1.0.0
presto>=0.6.0
polyleven>=0.5
networkx>=2.4
rpy2>=3.4 or # rpy2>=3.3.2,<3.3.5
```

R packages
```R
alakazam_1.0.1
tigger_1.0.0
airr_1.2.0
shazam_1.0.0
ggplot2
```

## Acknowledgements
I would like to acknowledge the contributions from Dr. Ondrej Suschanek, Dr. Benjamin Stewart, Dr. Rachel Bashford-Rogers and Prof. Menna Clatworthy, who helped with the initial conception of the project and for all discussions. 

I would also like to acknowledge Dr. Jongeun Park, Dr. Cecilia-Dominguez Conde, Dr. Hamish King, Dr. Krysztof Polanksi and Dr. Peng He with whom I have had very useful discussions. I would also like to thank my wife who helped name the package, because she thought the plots looked like a dandelion =D.

If there are any ideas, comments, suggestions, thing you would like to know more etc., please feel free to email me at kt16@sanger.ac.uk or post in the issue tracker and I will get back to you.<|MERGE_RESOLUTION|>--- conflicted
+++ resolved
@@ -70,16 +70,8 @@
 # Use pip to install the following with --no-cache-dir --upgrade if necessary
 # and then lastly install this
 pip install sc-dandelion
-<<<<<<< HEAD
 # or pip install git+https://github.com/zktuong/dandelion.git
 # for the development branch, run this: pip install git+https://github.com/zktuong/dandelion.git@devel
-=======
-# or
-pip install git+https://github.com/clatworthylab/dandelion.git
-
-# for the development branch, run this:
-pip install git+https://github.com/zktuong/dandelion.git@devel
->>>>>>> 955b3a9f
 ````
 
 #### R
