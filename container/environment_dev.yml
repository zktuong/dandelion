name: sc-dandelion-container
channels:
  - conda-forge
  - bioconda
  - anaconda
  - defaults
dependencies:
<<<<<<< HEAD
- python=3.9
- seaborn
- scikit-learn
- statsmodels
- numba
- pytables
- python-igraph
- leidenalg
- pip
- pytest
- tbb
- pip:
  - scanpy>=1.7.0
  - git+https://www.github.com/zktuong/dandelion.git
  - rpy2==3.4.2
=======
  - python=3.9
  - seaborn
  - scikit-learn
  - statsmodels
  - numba
  - pytables
  - python-igraph
  - leidenalg
  - graph-tool
  - pip
  - pytest
  - tbb
  - pip:
      - scanpy>=1.7.0
      - git+https://www.github.com/zktuong/dandelion@fix-format-locus
      - rpy2>=3.4.2
>>>>>>> 356026b7
<|MERGE_RESOLUTION|>--- conflicted
+++ resolved
@@ -5,7 +5,6 @@
   - anaconda
   - defaults
 dependencies:
-<<<<<<< HEAD
 - python=3.9
 - seaborn
 - scikit-learn
@@ -20,22 +19,4 @@
 - pip:
   - scanpy>=1.7.0
   - git+https://www.github.com/zktuong/dandelion.git
-  - rpy2==3.4.2
-=======
-  - python=3.9
-  - seaborn
-  - scikit-learn
-  - statsmodels
-  - numba
-  - pytables
-  - python-igraph
-  - leidenalg
-  - graph-tool
-  - pip
-  - pytest
-  - tbb
-  - pip:
-      - scanpy>=1.7.0
-      - git+https://www.github.com/zktuong/dandelion@fix-format-locus
-      - rpy2>=3.4.2
->>>>>>> 356026b7
+  - rpy2==3.4.2