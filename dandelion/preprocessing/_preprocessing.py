#!/usr/bin/env python
# @Author: kt16
# @Date:   2020-05-12 17:56:02
# @Last Modified by:   Kelvin
<<<<<<< HEAD
# @Last Modified time: 2022-04-06 12:10:48
=======
# @Last Modified time: 2022-04-08 11:40:40
>>>>>>> 24c73572

import os
import pandas as pd
from subprocess import run
from tqdm import tqdm
from joblib import Parallel, delayed
from collections import OrderedDict
from time import sleep
from ..utilities._utilities import *
from ..utilities._core import *
from ..utilities._io import *
from .external._preprocessing import (assigngenes_igblast, makedb_igblast,
                                      parsedb_heavy, parsedb_light,
                                      tigger_genotype, creategermlines)
from plotnine import (ggplot, geom_bar, geom_col, ggtitle, scale_fill_manual,
                      coord_flip, options, element_blank, aes, xlab, ylab,
                      facet_wrap, facet_grid, theme_classic, theme, annotate,
                      theme_bw, geom_histogram, geom_vline, save_as_pdf_pages)
from changeo.Gene import buildGermline
# from changeo.IO import countDbFile, getFormatOperators, readGermlines, checkFields
from changeo.IO import getFormatOperators, readGermlines, checkFields
from changeo.Receptor import AIRRSchema, ChangeoSchema, Receptor, ReceptorData
import re
import functools
from scanpy import logging as logg
import numpy as np
from Bio import Align
from typing import Union, Sequence, Tuple, Optional
from os import PathLike
import anndata as ad

TRUES = ['T', 'True', 'true', 'TRUE', True]
FALSES = ['F', 'False', 'false', 'FALSE', False]
HEAVYLONG = ['IGH', 'TRB', 'TRD']
LIGHTSHORT = ['IGK', 'IGL', 'TRA', 'TRG']


def format_fasta(fasta: Union[PathLike, str],
                 prefix: Optional[str] = None,
                 suffix: Optional[str] = None,
                 sep: Optional[str] = None,
                 remove_trailing_hyphen_number: bool = True,
                 high_confidence_filtering: bool = False,
                 outdir: Optional[str] = None,
                 filename_prefix: Optional[str] = None):
    """
    Add prefix to the headers/contig ids in input fasta and annotation file.

    Parameters
    ----------
    fasta : str
        path to fasta file.
    prefix : str, Optional
        prefix to append to the headers/contig ids.
    suffix : str, Optional
        suffix to append to the headers/contig ids.
    sep : str, Optional
        separator after prefix or before suffix to append to the headers/contig
        ids.
    remove_trailing_hyphen_number : bool
        whether or not to remove the trailing hyphen number e.g. '-1' from the
        ell/contig barcodes.
    high_confidence_filtering : bool
        whether ot not to filter to only `high confidence` contigs.
    outdir : str, Optional
        path to output location. None defaults to 'dandelion'.
    filename_prefix : str, Optional
        prefix of file name preceding '_contig'. None defaults to 'filtered'.

    Returns
    -------
    Formatted fasta file with new headers containing prefix
    """
    if filename_prefix is None:
        filename_pre = 'filtered'
    else:
        filename_pre = filename_prefix

    filePath = None
    filePath = check_fastapath(fasta, filename_prefix=filename_pre)

    if filePath is None:
        raise FileNotFoundError(
            'Path to fasta file is unknown. Please ' +
            'specify path to fasta file or folder containing fasta file. ' +
            'Starting folder should only contain 1 fasta file.')

    fh = open(filePath, 'r')
    seqs = {}

    if sep is None:
        separator = '_'
    else:
        separator = str(sep)

    for header, sequence in fasta_iterator(fh):
        if prefix is None and suffix is None:
            seqs[header] = sequence
        elif prefix is not None:
            if suffix is not None:
                if remove_trailing_hyphen_number:
                    newheader = str(prefix) + separator + str(header).split(
                        '_contig')[0].split('-')[0] + separator + str(
                            suffix) + '_contig' + str(header).split(
                                '_contig')[1]
                else:
                    newheader = str(prefix) + separator + str(header).split(
                        '_contig')[0] + separator + str(
                            suffix) + '_contig' + str(header).split(
                                '_contig')[1]
            else:
                if remove_trailing_hyphen_number:
                    newheader = str(prefix) + separator + str(header).split(
                        '_contig')[0].split('-')[0] + '_contig' + str(
                            header).split('_contig')[1]
                else:
                    newheader = str(prefix) + separator + str(header)
            seqs[newheader] = sequence
        else:
            if suffix is not None:
                if remove_trailing_hyphen_number:
                    newheader = str(header).split('_contig')[0].split(
                        '-')[0] + separator + str(suffix) + '_contig' + str(
                            header).split('_contig')[1]
                else:
                    newheader = str(header).split('_contig')[
                        0] + separator + str(suffix) + '_contig' + str(
                            header).split('_contig')[1]
            else:
                newheader = str(header)
            seqs[newheader] = sequence

    fh.close()

    if os.path.isfile(filePath):
        basedir = os.path.dirname(filePath)
    elif os.path.isdir(filePath):
        basedir = os.path.dirname(filePath)
    else:
        basedir = os.getcwd()

    if outdir is None:
        out_dir = basedir.rstrip('/') + '/' + 'dandelion/'
    else:
        if not outdir.endswith('/'):
            out_dir = outdir + '/'

    if not os.path.exists(out_dir):
        os.makedirs(out_dir)

    # format the barcode and contig_id in the corresponding annotation file too
    anno = basedir + '/' + \
        os.path.basename(filePath).replace('.fasta', '_annotations.csv')
    data = pd.read_csv(anno, dtype='object')

    if prefix is not None:
        if suffix is not None:
            if remove_trailing_hyphen_number:
                data['contig_id'] = [
                    str(prefix) + separator +
                    str(c).split('_contig')[0].split('-')[0] + separator +
                    str(suffix) + '_contig' + str(c).split('_contig')[1]
                    for c in data['contig_id']
                ]
                data['barcode'] = [
                    str(prefix) + separator + str(b).split('-')[0] +
                    separator + str(suffix) for b in data['barcode']
                ]
            else:
                data['contig_id'] = [
                    str(prefix) + separator + str(c).split('_contig')[0] +
                    separator + str(suffix) + '_contig' +
                    str(c).split('_contig')[1] for c in data['contig_id']
                ]
                data['barcode'] = [
                    str(prefix) + separator + str(b) + separator + str(suffix)
                    for b in data['barcode']
                ]
        else:
            if remove_trailing_hyphen_number:
                data['contig_id'] = [
                    str(prefix) + separator +
                    str(c).split('_contig')[0].split('-')[0] + '_contig' +
                    str(c).split('_contig')[1] for c in data['contig_id']
                ]
                data['barcode'] = [
                    str(prefix) + separator + str(b).split('-')[0]
                    for b in data['barcode']
                ]
            else:
                data['contig_id'] = [
                    str(prefix) + separator + str(c) for c in data['contig_id']
                ]
                data['barcode'] = [
                    str(prefix) + separator + str(b) for b in data['barcode']
                ]
    else:
        if suffix is not None:
            if remove_trailing_hyphen_number:
                data['contig_id'] = [
                    str(c).split('_contig')[0].split('-')[0] + separator +
                    str(suffix) + '_contig' + str(c).split('_contig')[1]
                    for c in data['contig_id']
                ]
                data['barcode'] = [
                    str(b).split('-')[0] + separator + str(suffix)
                    for b in data['barcode']
                ]
            else:
                data['contig_id'] = [
                    str(c).split('_contig')[0] + separator + str(suffix) +
                    '_contig' + str(c).split('_contig')[1]
                    for c in data['contig_id']
                ]
                data['barcode'] = [
                    str(b) + separator + str(suffix) for b in data['barcode']
                ]
        else:
            data['contig_id'] = [str(c) for c in data['contig_id']]
            data['barcode'] = [str(b) for b in data['barcode']]

    out_anno = out_dir + \
        os.path.basename(filePath).replace('.fasta', '_annotations.csv')
    out_fasta = out_dir + os.path.basename(filePath)
    fh1 = open(out_fasta, 'w')
    fh1.close()
    out = ''

    if high_confidence_filtering:
        hiconf_contigs = [
            x for x, y in zip(data['contig_id'], data['high_confidence'])
            if y in TRUES
        ]
        seqs = {hiconf: seqs[hiconf] for hiconf in hiconf_contigs}

        data = data[data['contig_id'].isin(hiconf_contigs)]

    for l in seqs:
        out = '>' + l + '\n' + seqs[l] + '\n'
        Write_output(out, out_fasta)
    data.to_csv(out_anno, index=False)


def format_fastas(fastas: Sequence,
                  prefix: Optional[Sequence] = None,
                  suffix: Optional[Sequence] = None,
                  sep: Optional[str] = None,
                  remove_trailing_hyphen_number: bool = True,
                  high_confidence_filtering: bool = False,
                  outdir: Optional[str] = None,
                  filename_prefix: Optional[Union[Sequence, str]] = None):
    """
    Add prefix to the headers/contig ids in input fasta and annotation file.

    Parameters
    ----------
    fastas : Sequence
        list of paths to fasta files.
    prefix : list, Optional
        list of prefixes to append to headers/contig ids in each fasta file.
    suffix : str, Optional
        list of suffixes to append to headers/contig ids in each fasta file.
    sep : str, Optional
        separator after prefix or before suffix to append to the headers/contig
        ids.
    remove_trailing_hyphen_number : bool
        whether or not to remove the trailing hyphen number e.g. '-1' from the
        cell/contig barcodes.
    high_confidence_filtering : bool
        whether ot not to filter to only `high confidence` contigs.
    outdir : str, Optional
        path to out put location. Default is None, which is 'dandelion'.
    filename_prefix : str, Optional
        list of prefixes of file names preceding '_contig'. None defaults to
        'filtered'.

    Returns
    -------
    Formatted fasta file with new headers containing prefix
    """
    if type(fastas) is not list:
        fastas = [fastas]
    if type(filename_prefix) is not list:
        filename_prefix = [filename_prefix]
    if all(t is None for t in filename_prefix):
        filename_prefix = [None for f in fastas]

    if prefix is not None:
        if type(prefix) is not list:
            prefix = [prefix]
        prefix_dict = dict(zip(fastas, prefix))
    if suffix is not None:
        if type(suffix) is not list:
            suffix = [suffix]
        suffix_dict = dict(zip(fastas, suffix))

    for i in tqdm(range(0, len(fastas)), desc='Formating fasta(s) '):
        if prefix is None and suffix is None:
            format_fasta(
                fastas[i],
                prefix=None,
                suffix=None,
                sep=None,
                remove_trailing_hyphen_number=remove_trailing_hyphen_number,
                high_confidence_filtering=high_confidence_filtering,
                outdir=outdir,
                filename_prefix=filename_prefix[i])
        elif prefix is not None:
            if suffix is not None:
                format_fasta(
                    fastas[i],
                    prefix=prefix_dict[fastas[i]],
                    suffix=suffix_dict[fastas[i]],
                    sep=sep,
                    remove_trailing_hyphen_number=remove_trailing_hyphen_number,
                    high_confidence_filtering=high_confidence_filtering,
                    outdir=outdir,
                    filename_prefix=filename_prefix[i])
            else:
                format_fasta(
                    fastas[i],
                    prefix=prefix_dict[fastas[i]],
                    suffix=None,
                    sep=sep,
                    remove_trailing_hyphen_number=remove_trailing_hyphen_number,
                    high_confidence_filtering=high_confidence_filtering,
                    outdir=outdir,
                    filename_prefix=filename_prefix[i])
        else:
            if suffix is not None:
                format_fasta(
                    fastas[i],
                    prefix=None,
                    suffix=suffix_dict[fastas[i]],
                    sep=sep,
                    remove_trailing_hyphen_number=remove_trailing_hyphen_number,
                    high_confidence_filtering=high_confidence_filtering,
                    outdir=outdir,
                    filename_prefix=filename_prefix[i])
            else:
                format_fasta(
                    fastas[i],
                    prefix=None,
                    suffix=None,
                    sep=None,
                    remove_trailing_hyphen_number=remove_trailing_hyphen_number,
                    high_confidence_filtering=high_confidence_filtering,
                    outdir=outdir,
                    filename_prefix=filename_prefix[i])


def assign_isotype(fasta: Union[str, PathLike],
                   fileformat: Literal['blast', 'changeo', 'airr'] = 'blast',
                   org: Literal['human', 'mouse'] = 'human',
                   evalue: float = 1e-4,
                   correct_c_call: bool = True,
                   correction_dict: Union[Dict, None] = None,
                   plot: bool = True,
                   save_plot: bool = False,
                   show_plot: bool = True,
                   figsize: Tuple[Union[int, float], Union[int,
                                                           float]] = (4, 4),
                   blastdb: Optional[str] = None,
                   allele: bool = False,
                   filename_prefix: Optional[str] = None,
                   verbose: bool = False):
    """
    Annotate contigs with constant region call using blastn.

    Parameters
    ----------
    fasta : str, PathLike
        path to fasta file.
    fileformat : str
        format of V(D)J file/objects. Default is 'blast'. Also accepts
        'changeo' (same behaviour as 'blast') and 'airr'.
    org : str
        organism of reference folder. Default is 'human'.
    evalue : float
        This is the statistical significance threshold for reporting matches
        against database sequences. Lower EXPECT thresholds are more stringent
        and report only high similarity matches. Choose higher EXPECT value
        (for example 1 or more) if you expect a low identity between your query
        sequence and the targets.
    correct_c_call : bool
        whether or not to adjust the c_calls after blast based on provided
        primers specified in `primer_dict` option. Default is True.
    correction_dict : Dict, Optional
        a nested dictionary contain isotype/c_genes as keys and primer
        sequences as records to use for correcting annotated c_calls. Defaults
        to a curated dictionary for human sequences if left as none.
    plot : bool
        whether or not to plot reassignment summary metrics. Default is True.
    save_plot : bool
        whether or not to save plot.
    show_plot : bool
        whether or not to show plot.
    figsize : Tuple[Union[int,float], Union[int,float]]
        size of figure. Default is (4, 4).
    blastdb : str, Optional
        path to blast database. Defaults to `$BLASTDB` environmental variable.
    allele : bool
        whether or not to return allele calls. Default is False.
    filename_prefix : str, Optional
        prefix of file name preceding '_contig'. None defaults to 'filtered'.
    verbose : bool
        whether or not to print the blast command in terminal.
        Default is False.

    Returns
    -------
    V(D)J tsv files with constant genes annotated.
    """
    aligner = Align.PairwiseAligner()

    def two_gene_correction(self, i, dictionary):
        key1, key2 = dictionary.keys()
        seq = self.loc[i, 'c_sequence_alignment'].replace('-', '')
        alignments1 = aligner.align(dictionary[key1], seq)
        alignments2 = aligner.align(dictionary[key2], seq)
        score1 = alignments1.score
        score2 = alignments2.score
        if score1 == score2:
            self.at[i, 'c_call'] = str(key1) + ',' + str(key2)
        if score1 > score2:
            self.at[i, 'c_call'] = str(key1)
        if score1 < score2:
            self.at[i, 'c_call'] = str(key2)

    def three_gene_correction(self, i, dictionary):
        key1, key2, key3 = dictionary.keys()
        seq = self.loc[i, 'c_sequence_alignment'].replace('-', '')
        alignments1 = aligner.align(dictionary[key1], seq)
        alignments2 = aligner.align(dictionary[key2], seq)
        alignments3 = aligner.align(dictionary[key3], seq)
        score1 = alignments1.score
        score2 = alignments2.score
        score3 = alignments3.score
        if score1 == score2 == score3:
            self.at[i,
                    'c_call'] = str(key1) + ',' + str(key2) + ',' + str(key3)
        elif score1 > score2 and score1 > score3:
            self.at[i, 'c_call'] = str(key1)
        elif score2 > score1 and score2 > score3:
            self.at[i, 'c_call'] = str(key2)
        elif score3 > score1 and score3 > score2:
            self.at[i, 'c_call'] = str(key3)
        elif score1 == score2 and score1 > score3:
            self.at[i, 'c_call'] = str(key1) + ',' + str(key2)
        elif score1 > score2 and score1 == score3:
            self.at[i, 'c_call'] = str(key1) + ',' + str(key3)
        elif score2 > score1 and score2 == score3:
            self.at[i, 'c_call'] = str(key2) + ',' + str(key3)

    def four_gene_correction(self, i, dictionary):
        key1, key2, key3, key4 = dictionary.keys()
        seq = self.loc[i, 'c_sequence_alignment'].replace('-', '')
        alignments1 = aligner.align(dictionary[key1], seq)
        alignments2 = aligner.align(dictionary[key2], seq)
        alignments3 = aligner.align(dictionary[key3], seq)
        alignments4 = aligner.align(dictionary[key4], seq)
        score1 = alignments1.score
        score2 = alignments2.score
        score3 = alignments3.score
        score4 = alignments4.score
        if score1 == score2 == score3 == score4:
            self.at[i, 'c_call'] = str(key1) + ',' + str(key2) + ',' + str(
                key3) + ',' + str(key4)
        elif score1 > score2 and score1 > score3 and score1 > score4:
            self.at[i, 'c_call'] = str(key1)
        elif score2 > score1 and score2 > score3 and score2 > score4:
            self.at[i, 'c_call'] = str(key2)
        elif score3 > score1 and score3 > score2 and score3 > score4:
            self.at[i, 'c_call'] = str(key3)
        elif score4 > score1 and score4 > score2 and score4 > score3:
            self.at[i, 'c_call'] = str(key4)
        elif score1 == score2 and score1 > score3 and score1 > score4:
            self.at[i, 'c_call'] = str(key1) + ',' + str(key2)
        elif score1 > score2 and score1 == score3 and score1 > score4:
            self.at[i, 'c_call'] = str(key1) + ',' + str(key3)
        elif score1 > score2 and score1 > score3 and score1 == score4:
            self.at[i, 'c_call'] = str(key1) + ',' + str(key4)
        elif score2 == score3 and score2 > score1 and score2 > score4:
            self.at[i, 'c_call'] = str(key1) + ',' + str(key3)
        elif score2 == score4 and score2 > score1 and score2 > score3:
            self.at[i, 'c_call'] = str(key2) + ',' + str(key4)
        elif score3 == score4 and score3 > score1 and score3 > score2:
            self.at[i, 'c_call'] = str(key3) + ',' + str(key4)
        elif score1 == score2 == score3 and score1 > score4:
            self.at[i,
                    'c_call'] = str(key1) + ',' + str(key2) + ',' + str(key3)
        elif score1 == score2 == score4 and score1 > score3:
            self.at[i,
                    'c_call'] = str(key1) + ',' + str(key2) + ',' + str(key4)
        elif score1 == score3 == score4 and score1 > score2:
            self.at[i,
                    'c_call'] = str(key1) + ',' + str(key3) + ',' + str(key4)
        elif score2 == score3 == score4 and score2 > score1:
            self.at[i,
                    'c_call'] = str(key2) + ',' + str(key3) + ',' + str(key4)

    def _correct_c_call(data, primers_dict=None):
        dat = data.copy()
        if primers_dict is None:
            primer_dict = {
                'IGHG': {
                    'IGHG1':
                    'GCCTCCACCAAGGGCCCATCGGTCTTCCCCCTGGCACCCTCCTCCAAGAGCACCTCTGGGGGCACAGCGGCCCTGGGC',
                    'IGHG2':
                    'GCCTCCACCAAGGGCCCATCGGTCTTCCCCCTGGCGCCCTGCTCCAGGAGCACCTCCGAGAGCACAGCGGCCCTGGGC',
                    'IGHG3':
                    'GCTTCCACCAAGGGCCCATCGGTCTTCCCCCTGGCGCCCTGCTCCAGGAGCACCTCTGGGGGCACAGCGGCCCTGGGC',
                    'IGHG4':
                    'GCTTCCACCAAGGGCCCATCCGTCTTCCCCCTGGCGCCCTGCTCCAGGAGCACCTCCGAGAGCACAGCCGCCCTGGGC'
                },
                'IGHA': {
                    'IGHA1':
                    'GCATCCCCGACCAGCCCCAAGGTCTTCCCGCTGAGCCTCTGCAGCACCCAGCCAGATGGGAACGTGGTCATCGCCTGC',
                    'IGHA2':
                    'GCATCCCCGACCAGCCCCAAGGTCTTCCCGCTGAGCCTCGACAGCACCCCCCAAGATGGGAACGTGGTCGTCGCATGC'
                },
                'IGLC7': {
                    'IGLC':
                    'GTCAGCCCAAGGCTGCCCCCTCGGTCACTCTGTTCCCGCCCTCCTCTGAGGAGCTTCAAGCCAACAAGGCCACACTGGTGTGTCTCATAA',
                    'IGLC7':
                    'GTCAGCCCAAGGCTGCCCCCTCGGTCACTCTGTTCCCACCCTCCTCTGAGGAGCTTCAAGCCAACAAGGCCACACTGGTGTGTCTCGTAA'
                },
                'IGLC3': {
                    'IGLC':
                    'GTCAGCCCAAGGCTGCCCCCTCGGTCACTCTGTTCCCGCCCTCCTCTGAGGAGCTTCAAGCCAACAAGGCCACACTGGTGTGTCTCATAA',
                    'IGLC3':
                    'GTCAGCCCAAGGCTGCCCCCTCGGTCACTCTGTTCCCACCCTCCTCTGAGGAGCTTCAAGCCAACAAGGCCACACTGGTGTGTCTCATAA'
                },
                'IGLC6': {
                    'IGLC':
                    'TCGGTCACTCTGTTCCCGCCCTCCTCTGAGGAGCTTCAAGCCAACAAGGCCACACTGGTGTGTCTCA',
                    'IGLC6':
                    'TCGGTCACTCTGTTCCCGCCCTCCTCTGAGGAGCTTCAAGCCAACAAGGCCACACTGGTGTGCCTGA'
                }
            }
        else:
            primer_dict = primers_dict

        for i in dat.index:
            if (dat.loc[i, 'c_call'] == dat.loc[i, 'c_call']) & (
                    dat.loc[i, 'c_call'] is not None):
                for k in primer_dict:
                    if k in dat.loc[i, 'c_call']:
                        if len(primer_dict[k]) == 2:
                            two_gene_correction(dat, i, primer_dict[k])
                        elif len(primer_dict[k]) == 3:
                            three_gene_correction(dat, i, primer_dict[k])
                        elif len(primer_dict[k]) == 4:
                            four_gene_correction(dat, i, primer_dict[k])
        return (dat)

    # main function from here
    format_dict = {
        'changeo': '_igblast_db-pass',
        'blast': '_igblast_db-pass',
        'airr': '_igblast_gap'
    }

    filePath = check_filepath(fasta,
                              filename_prefix=filename_prefix,
                              endswith='.fasta')
    if filePath is None:
        raise FileNotFoundError(
            ('Path to fasta file is unknown. Please specify path to ' +
             'fasta file or folder containing fasta file.'))

    blast_out = run_blastn(
        fasta=filePath,
        database=blastdb,
        org=org,
        loci='ig',
        call='c',
        max_hsps=1,
        evalue=evalue,
        outfmt=('6 qseqid sseqid pident length mismatch gapopen ' +
                'qstart qend sstart send evalue bitscore qseq sseq'),
        dust='no',
        verbose=verbose)
    blast_out.drop_duplicates(subset='sequence_id', keep='first', inplace=True)

    _file = "{}/tmp/{}_genotyped.tsv".format(
        os.path.dirname(filePath),
        os.path.basename(filePath).split('.fasta')[0] +
        format_dict[fileformat])
    _airrfile = "{}/tmp/{}.tsv".format(
        os.path.dirname(filePath),
        os.path.basename(filePath).split('.fasta')[0] + '_igblast')
    _file2 = "{}/{}_genotyped.tsv".format(
        os.path.dirname(filePath),
        os.path.basename(filePath).split('.fasta')[0] +
        format_dict[fileformat])

    if verbose:
        print('Loading 10X annotations \n')
    try:
        dat_10x = load_data(_file)
    except FileNotFoundError:
        # maybe a short cut to skip reassign_alleles?
        _file = "{}/tmp/{}.tsv".format(
            os.path.dirname(filePath),
            os.path.basename(filePath).split('.fasta')[0] +
            format_dict[fileformat])
        dat_10x = load_data(_file)
    res_10x = pd.DataFrame(dat_10x['c_call'])
    res_10x['c_call'] = res_10x['c_call'].fillna(value='None')
    if verbose:
        print('Preparing new calls \n')
    dat = load_data(_file)
    for col in [
            'c_call', 'c_sequence_alignment', 'c_germline_alignment',
            'c_sequence_start', 'c_sequence_end', 'c_score', 'c_identity'
    ]:
        dat[col] = pd.Series(blast_out[col])
    res_blast = pd.DataFrame(dat['c_call'])
    res_blast = res_blast.fillna(value='None')

    res_10x_sum = pd.DataFrame(res_10x['c_call'].value_counts(normalize=True) *
                               100)
    res_blast_sum = pd.DataFrame(
        res_blast['c_call'].value_counts(normalize=True) * 100)
    res_10x_sum['group'] = '10X'
    res_blast_sum['group'] = 'blast'
    res_10x_sum.columns = ['counts', 'group']
    res_blast_sum.columns = ['counts', 'group']
    res_10x_sum.index = res_10x_sum.index.set_names(['c_call'])
    res_blast_sum.index = res_blast_sum.index.set_names(['c_call'])
    res_10x_sum.reset_index(drop=False, inplace=True)
    res_blast_sum.reset_index(drop=False, inplace=True)

    if correct_c_call:  # TODO: figure out if i need to set up a None correction?
        if verbose:
            print('Correcting C calls \n')
        dat = _correct_c_call(dat, primers_dict=correction_dict)
        res_corrected = pd.DataFrame(dat['c_call'])
        res_corrected = res_corrected.fillna(value='None')
        res_corrected_sum = pd.DataFrame(
            res_corrected['c_call'].value_counts(normalize=True) * 100)
        res_corrected_sum['group'] = 'corrected'
        res_corrected_sum.columns = ['counts', 'group']
        res_corrected_sum.index = res_corrected_sum.index.set_names(['c_call'])
        res_corrected_sum.reset_index(drop=False, inplace=True)
        res = pd.concat([res_10x_sum, res_blast_sum, res_corrected_sum])
    else:
        res = pd.concat([res_10x_sum, res_blast_sum])

    res = res.reset_index(drop=True)
    res['c_call'] = res['c_call'].fillna(value='None')
    res['c_call'] = [re.sub('[*][0-9][0-9]', '', c) for c in res['c_call']]
    res['c_call'] = res['c_call'].astype('category')
    res['c_call'] = res['c_call'].cat.reorder_categories(
        sorted(list(set(res['c_call'])), reverse=True))

    if verbose:
        print('Finishing up \n')
    dat['c_call_10x'] = pd.Series(dat_10x['c_call'])
    # some minor adjustment to the final output table
    airr_output = load_data(_airrfile)
    cols_to_merge = [
        'junction_aa_length', 'fwr1_aa', 'fwr2_aa', 'fwr3_aa', 'fwr4_aa',
        'cdr1_aa', 'cdr2_aa', 'cdr3_aa', 'sequence_alignment_aa',
        'v_sequence_alignment_aa', 'd_sequence_alignment_aa',
        'j_sequence_alignment_aa'
    ]
    for x in cols_to_merge:
        dat[x] = pd.Series(airr_output[x])

    # remove allellic calls
    dat['c_call'] = dat['c_call'].fillna(value='')
    dat['c_call'] = [re.sub('[*][0-9][0-9]', '', c) for c in dat['c_call']]

    write_airr(dat, _file2)
    if plot:
        options.figure_size = figsize
        if correct_c_call:
            p = (ggplot(res, aes(x='c_call', y='counts', fill='group')) +
                 coord_flip() + theme_classic() + xlab("c_call") +
                 ylab("% c calls") +
                 geom_col(stat="identity", position='dodge') +
                 scale_fill_manual(values=('#79706e', '#86bcb6', '#F28e2b')) +
                 theme(legend_title=element_blank()))
        else:
            p = (ggplot(res, aes(x='c_call', y='counts', fill='group')) +
                 coord_flip() + theme_classic() + xlab("c_call") +
                 ylab("% c calls") +
                 geom_col(stat="identity", position='dodge') +
                 scale_fill_manual(values=('#79706e', '#86bcb6')) +
                 theme(legend_title=element_blank()))
        if save_plot:
            _file3 = "{}/assign_isotype.pdf".format(os.path.dirname(filePath))
            save_as_pdf_pages([p], filename=_file3)
            if show_plot:
                print(p)
        else:
            if show_plot:
                print(p)
    # move and rename
    move_to_tmp(fasta, filename_prefix)
    make_all(fasta, filename_prefix)
    rename_dandelion(fasta, filename_prefix)


def assign_isotypes(fastas: Sequence,
                    fileformat: Literal['blast', 'changeo', 'airr'] = 'blast',
                    org: Literal['human', 'mouse'] = 'human',
                    correct_c_call: bool = True,
                    correction_dict: Optional[Dict] = None,
                    plot: bool = True,
                    save_plot: bool = False,
                    show_plot: bool = True,
                    figsize: Tuple[Union[int, float], Union[int,
                                                            float]] = (4, 4),
                    blastdb: Optional[str] = None,
                    allele: bool = False,
                    filename_prefix: Optional[Union[Sequence, str]] = None,
                    verbose: bool = False):
    """
    Annotate contigs with constant region call using blastn.

    Parameters
    ----------
    fastas : Sequence
        list or sequence of paths to fasta files.
    fileformat : str
        format of V(D)J file/objects. Default is 'blast'. Also accepts 'changeo' (same behaviour as 'blast') and 'airr'.
    org : str
        organism of reference folder. Default is 'human'.
    correct_c_call : bool
        whether or not to adjust the c_calls after blast based on provided primers specified in `primer_dict` option.
        Default is True.
    correction_dict : Dict, Optional
        a nested dictionary contain isotype/c_genes as keys and primer sequences as records to use for correcting
        annotated c_calls. Defaults to a curated dictionary for human sequences if left as none.
    plot : bool
        whether or not to plot reassignment summary metrics. Default is True.
    save_plot : bool
        whether or not to save plots.
    show_plot : bool
        whether or not to show plots.
    figsize : Tuple[Union[int,float], Union[int,float]]
        size of figure. Default is (4, 4).
    blastdb : str, Optional
        path to blast database. Defaults to `$BLASTDB` environmental variable.
    allele : bool
        whether or not to return allele calls. Default is False.
    filename_prefix : str, Optional
        list of prefixes of file names preceding '_contig'. None defaults to 'filtered'.
    verbose : bool
        whether or not to print the blast command in terminal. Default is False.

    Returns
    -------
    V(D)J tsv files with constant genes annotated.
    """
    if type(fastas) is not list:
        fastas = [fastas]
    if type(filename_prefix) is not list:
        filename_prefix = [filename_prefix]
    if all(t is None for t in filename_prefix):
        filename_prefix = [None for f in fastas]

    if verbose:
        print('Assign isotypes \n')

    for i in range(0, len(fastas)):
        assign_isotype(fastas[i],
                       fileformat=fileformat,
                       org=org,
                       correct_c_call=correct_c_call,
                       correction_dict=correction_dict,
                       plot=plot,
                       save_plot=save_plot,
                       show_plot=show_plot,
                       figsize=figsize,
                       blastdb=blastdb,
                       allele=allele,
                       filename_prefix=filename_prefix[i],
                       verbose=verbose)


def reannotate_genes(data: Sequence,
                     igblast_db: Optional[str] = None,
                     germline: Optional[Union[str, PathLike]] = None,
                     org: Literal['human', 'mouse'] = 'human',
                     loci: Literal['ig', 'tr'] = 'ig',
                     extended: bool = True,
                     filename_prefix: Optional[Union[Sequence, str]] = None,
                     flavour: Literal['strict', 'original'] = 'strict',
                     min_j_match: int = 7,
                     min_d_match: int = 9,
                     v_evalue: float = 1e-4,
                     d_evalue: float = 1e-3,
                     j_evalue: float = 1e-4,
                     reassign_dj: bool = True,
                     overwrite: bool = True,
                     dust: Optional[Union[Literal['yes', 'no'], str]] = 'no',
                     verbose: bool = False):
    """
    Reannotate cellranger fasta files with igblastn and parses to airr format.

    Parameters
    ----------
    data : Sequence
        list of fasta file locations, or folder name containing fasta files.
        if provided as a single string, it will first be converted to a list;
        this allows for the function to be run on single/multiple samples.
    igblast_db : str, PathLike, Optional
        path to igblast database folder. Defaults to `$IGDATA` environmental
        variable.
    germline : str, PathLike, Optional
        path to germline database folder. Defaults to `$GERMLINE` environmental
        variable.
    org : str
        organism of germline database. Default is 'human'.
    loci : str
        mode for igblastn. Default is 'ig' for BCRs. Also accepts 'tr' for
        TCRs.
    extended : bool
        whether or not to transfer additional 10X annotions to output file.
        Default is True.
    filename_prefix : str, Optional
        list of prefixes of file names preceding '_contig'. None defaults
        to 'filtered'.
    flavour : str
        Either 'dandelion' or 'immcantation'. Determines how igblastnshould
        be run. Running in 'dandelion' flavour will add the additional the
        evalue and min_d_match options to the run.
    v_evalue : float
        This is the statistical significance threshold for reporting matches
        against database sequences. Lower EXPECT thresholds are more stringent
        and report only high similarity matches. Choose higher EXPECT value
        (for example 1 or more) if you expect a low identity between your query
        sequence and the targets. for v gene.
    d_evalue : float
        This is the statistical significance threshold for reporting matches
        against database sequences. Lower EXPECT thresholds are more stringent
        and report only high similarity matches. Choose higher EXPECT value
        (for example 1 or more) if you expect a low identity between your query
        sequence and the targets. for d gene.
    j_evalue : float
        This is the statistical significance threshold for reporting matches
        against database sequences. Lower EXPECT thresholds are more stringent
        and report only high similarity matches. Choose higher EXPECT value
        (for example 1 or more) if you expect a low identity between your query
        sequence and the targets. for j gene.
    min_d_match : int
        Minimum D gene nucleotide matches. This controls the threshold for
        D gene detection. You can set the minimal number of required
        consecutive nucleotide matches between the query sequence and the D
        genes based on your own criteria. Note that the matches do not include
        overlapping matches at V-D or D-J junctions.
    min_j_match : int
        Minimum D gene nucleotide matches. This controls the threshold for
        D gene detection. You can set the minimal number of required
        consecutive nucleotide matches between the query sequence and the D
        genes based on your own criteria. Note that the matches do not include
        overlapping matches at V-D or D-J junctions.
    reassign_dj : bool
        whether or not to perform a targetted blastn reassignment for D and J genes.
        Default is False.
    dust: str
        dustmasker options. Filter query sequence with DUST
        Format: 'yes', or 'no' to disable. Accepts str.
        If None, defaults to `20 64 1`.
    overwrite: bool
        whether or not to overwrite the assignment if flavour = 'strict'.
    verbose :
        whether or not to print the igblast command used in the terminal.
        Default is False.

    Returns
    -------
    V(D)J data file in airr/changeo data format.
    """
    if type(data) is not list:
        data = [data]
    if type(filename_prefix) is not list:
        filename_prefix = [filename_prefix]
    if all(t is None for t in filename_prefix):
        filename_prefix = [None for d in data]

    filePath = None
    for i in tqdm(range(0, len(data)), desc='Assigning genes '):
        filePath = check_filepath(data[i],
                                  filename_prefix=filename_prefix[i],
                                  endswith='.fasta')
        if filePath is None:
            if filename_prefix[i] is not None:
                raise FileNotFoundError(
                    'Path to fasta file with filename prefix `{}_contig` is unknown. '
                    .format(filename_prefix[i]) +
                    'Please specify path to fasta file or folder containing fasta file.'
                )
            else:
                raise FileNotFoundError(
                    'Path to fasta file is unknown. ' +
                    'Please specify path to fasta file or folder containing fasta file.'
                )

        if verbose:
            print('Processing {} \n'.format(filePath))

        if flavour == 'original':
            assigngenes_igblast(filePath,
                                igblast_db=igblast_db,
                                org=org,
                                loci=loci,
                                verbose=verbose)
        elif flavour == 'strict':
            run_igblastn(filePath,
                         igblast_db=igblast_db,
                         org=org,
                         loci=loci,
                         evalue=v_evalue,
                         min_d_match=min_d_match,
                         verbose=verbose)
        makedb_igblast(filePath,
                       org=org,
                       germline=germline,
                       extended=extended,
                       verbose=verbose)
        # block this for now, until I figure out if it's
        # worth it
        if flavour == 'strict':
            if reassign_dj:
                assign_DJ(fasta=filePath,
                          org=org,
                          loci=loci,
                          call='j',
                          database=igblast_db,
                          evalue=j_evalue,
                          filename_prefix=filename_prefix,
                          dust=dust,
                          word_size=min_j_match,
                          overwrite=overwrite,
                          verbose=verbose)
                assign_DJ(filePath,
                          org=org,
                          loci=loci,
                          call='d',
                          database=igblast_db,
                          evalue=d_evalue,
                          filename_prefix=filename_prefix,
                          dust=dust,
                          word_size=min_d_match,
                          overwrite=overwrite,
                          verbose=verbose)

    if loci == 'tr':
        change_file_location(data, filename_prefix)
        if flavour == 'strict':
            mask_dj(data, filename_prefix, d_evalue, j_evalue)
        move_to_tmp(data, filename_prefix)
        make_all(data, filename_prefix)
        rename_dandelion(data,
                         filename_prefix,
                         endswith='_igblast_db-pass.tsv')


def reassign_alleles(data: Sequence,
                     combined_folder: Union[str, PathLike],
                     v_germline: Optional[str] = None,
                     germline: Optional[Union[str, PathLike]] = None,
                     org: Literal['human', 'mouse'] = 'human',
                     v_field: Literal['v_call',
                                      'v_call_genotyped'] = 'v_call_genotyped',
                     germ_types: Literal['full', 'dmask', 'vonly',
                                         'regions'] = 'dmask',
                     novel: bool = True,
                     cloned: bool = False,
                     plot: bool = True,
                     save_plot: bool = False,
                     show_plot: bool = True,
                     figsize: Tuple[Union[int, float], Union[int,
                                                             float]] = (4, 3),
                     sample_id_dictionary: Optional[Dict] = None,
                     filename_prefix: Optional[Union[Sequence, str]] = None,
                     verbose: bool = False):
    """
    Correct allele calls based on a personalized genotype using tigger.

    It uses a subject-specific genotype to correct correct preliminary allele
    assignments of a set ofsequences derived from a single subject.

    Parameters
    ----------
    data : Sequence
        list of data folders containing the .tsv files. if provided as a single
        string, it will first be converted to a list; this allows for the
        function to be run on single/multiple samples.
    combined_folder : str, PathLike
        name of folder for concatenated data file and genotyped files.
    v_germline : str, Optional
        path to heavy chain v germline fasta. Defaults to IGHV fasta in
        `$GERMLINE` environmental variable.
    germline : str, Optional
        path to germline database folder. Defaults to `$GERMLINE` environmental
        variable.
    org : str
        organism of germline database. Default is 'human'.
    v_field : str
        name of column containing the germline V segment call. Default is
        v_call_genotyped' (airr) for after tigger.
    germ_types : str
        Specify type of germline for reconstruction. Accepts one of : 'full',
        'dmask', 'vonly', 'region'. Default is 'dmask'.
    novel : bool
        whether or not to run novel allele discovery during tigger-genotyping.
        Default is True (yes).
    cloned : bool
        whether or not to run CreateGermlines.py with `--cloned`.
    plot : bool
        whether or not to plot reassignment summary metrics. Default is True.
    save_plot : bool
        whether or not to save plot.
    show_plot : bool
        whether or not to show plot.
    figsize : Tuple[Union[int,float], Union[int,float]]
        size of figure. Default is (4, 3).
    sample_id_dictionary : dict, Optional
        dictionary for creating a sample_id column in the concatenated file.
    filename_prefix : str, Optional
        list of prefixes of file names preceding '_contig'. None defaults to
        'filtered'.
    verbose : bool
        Whether or not to print the command used in the terminal. Default is
        False.

    Returns
    -------
    Individual V(D)J data files with v_call_genotyped column containing
    reassigned heavy chain v calls
    """
    fileformat = 'blast'
    if type(data) is not list:
        data = [data]
    if type(filename_prefix) is not list:
        filename_prefix = [filename_prefix]
    if all(t is None for t in filename_prefix):
        filename_prefix = [None for d in data]

    informat_dict = {
        'changeo': '_igblast_db-pass.tsv',
        'blast': '_igblast_db-pass.tsv',
        'airr': '_igblast_gap.tsv'
    }
    germpass_dict = {
        'changeo': '_igblast_db-pass_germ-pass.tsv',
        'blast': '_igblast_db-pass_germ-pass.tsv',
        'airr': '_igblast_gap_germ-pass.tsv'
    }
    heavy_dict = {
        'changeo': '_igblast_db-pass_heavy_parse-select.tsv',
        'blast': '_igblast_db-pass_heavy_parse-select.tsv',
        'airr': '_igblast_gap_heavy_parse-select.tsv'
    }
    light_dict = {
        'changeo': '_igblast_db-pass_light_parse-select.tsv',
        'blast': '_igblast_db-pass_light_parse-select.tsv',
        'airr': '_igblast_gap_light_parse-select.tsv'
    }
    fileformat_dict = {
        'changeo': '_igblast_db-pass_genotyped.tsv',
        'blast': '_igblast_db-pass_genotyped.tsv',
        'airr': '_igblast_gap_genotyped.tsv'
    }
    fileformat_passed_dict = {
        'changeo': '_igblast_db-pass_genotyped_germ-pass.tsv',
        'blast': '_igblast_db-pass_genotyped_germ-pass.tsv',
        'airr': '_igblast_gap_genotyped_germ-pass.tsv'
    }
    inferred_fileformat_dict = {
        'changeo': '_igblast_db-pass_inferredGenotype.txt',
        'blast': '_igblast_db-pass_inferredGenotype.txt',
        'airr': '_igblast_gap_inferredGenotype.txt'
    }
    germline_dict = {
        'changeo': '_igblast_db-pass_genotype.fasta',
        'blast': '_igblast_db-pass_genotype.fasta',
        'airr': '_igblast_gap_genotype.fasta'
    }
    fform_dict = {'blast': 'airr', 'airr': 'airr', 'changeo': 'changeo'}

    filepathlist_heavy = []
    filepathlist_light = []
    filePath = None
    sampleNames_dict = {}
    filePath_dict = {}
    for i in tqdm(range(0, len(data)), desc='Processing data file(s) '):
        filePath = check_filepath(data[i],
                                  filename_prefix=filename_prefix[i],
                                  endswith=informat_dict[fileformat],
                                  subdir='tmp')
        if filePath is None:
            raise FileNotFoundError(
                'Path to .tsv file for {} is unknown. '.format(data[i]) +
                'Please specify path to reannotated .tsv file or folder ' +
                'containing reannotated .tsv file.')

        filePath_heavy = filePath.replace(informat_dict[fileformat],
                                          heavy_dict[fileformat])
        filePath_light = filePath.replace(informat_dict[fileformat],
                                          light_dict[fileformat])

        if sample_id_dictionary is not None:
            sampleNames_dict[filePath] = sample_id_dictionary[data[i]]
        else:
            sampleNames_dict[filePath] = str(data[i])

        filePath_dict[str(data[i])] = filePath

        # splitting up to heavy chain and light chain files
        parsedb_heavy(filePath)
        parsedb_light(filePath)

        # add to counter
        filepathlist_heavy.append(filePath_heavy)
        filepathlist_light.append(filePath_light)

    # make output directory
    outDir = combined_folder.rstrip('/')
    if not os.path.exists(outDir):
        os.makedirs(outDir)

    # concatenate
    if len(filepathlist_heavy) > 1:
        print('Concatenating objects')
        cmd1 = ' '.join([
            'awk "FNR==1 && NR!=1 { while (/^sequence_id/) getline; } 1 {print}"'
        ] + [f for f in filepathlist_heavy] + ['>'] + [
            outDir + '/' + outDir + '_heavy' + informat_dict[fileformat]
        ])
        cmd2 = ' '.join([
            'awk "FNR==1 && NR!=1 { while (/^sequence_id/) getline; } 1 {print}"'
        ] + [f for f in filepathlist_light] + ['>'] + [
            outDir + '/' + outDir + '_light' + informat_dict[fileformat]
        ])
    else:
        cmd1 = ' '.join([
            'awk "FNR==1 && NR!=1 { while (/^sequence_id/) getline; } 1 {print}"'
        ] + [filepathlist_heavy[0]] + ['>'] + [
            outDir + '/' + outDir + '_heavy' + informat_dict[fileformat]
        ])
        cmd2 = ' '.join([
            'awk "FNR==1 && NR!=1 { while (/^sequence_id/) getline; } 1 {print}"'
        ] + [filepathlist_light[0]] + ['>'] + [
            outDir + '/' + outDir + '_light' + informat_dict[fileformat]
        ])

    if verbose:
        print('Running command: %s\n' % (cmd1))
        print('Running command: %s\n' % (cmd2))
    os.system(cmd1)
    os.system(cmd2)

    novel_dict = {True: 'YES', False: 'NO'}
    if novel:
        try:
            print('      Running tigger-genotype with novel allele discovery.')
            tigger_genotype(outDir + '/' + outDir + '_heavy' +
                            informat_dict[fileformat],
                            v_germline=v_germline,
                            fileformat=fform_dict[fileformat],
                            novel_=novel_dict[novel],
                            verbose=verbose)
            creategermlines(outDir + '/' + outDir + '_heavy' +
                            fileformat_dict[fileformat],
                            germtypes=germ_types,
                            mode='heavy',
                            genotype_fasta=outDir + '/' + outDir + '_heavy' +
                            germline_dict[fileformat],
                            germline=germline,
                            v_field=v_field,
                            verbose=verbose,
                            cloned=cloned)
            _ = load_data(outDir + '/' + outDir + '_heavy' +
                          fileformat_passed_dict[fileformat])
        except:
            try:
                print('      Novel allele discovery execution halted.')
                print(
                    '      Attempting to run tigger-genotype without novel allele discovery.'
                )
                tigger_genotype(outDir + '/' + outDir + '_heavy' +
                                informat_dict[fileformat],
                                v_germline=v_germline,
                                fileformat=fform_dict[fileformat],
                                novel_=novel_dict[False],
                                verbose=verbose)
                creategermlines(outDir + '/' + outDir + '_heavy' +
                                fileformat_dict[fileformat],
                                germtypes=germ_types,
                                mode='heavy',
                                genotype_fasta=outDir + '/' + outDir +
                                '_heavy' + germline_dict[fileformat],
                                germline=germline,
                                v_field=v_field,
                                verbose=verbose,
                                cloned=cloned)
                _ = load_data(outDir + '/' + outDir + '_heavy' +
                              fileformat_passed_dict[fileformat])
            except:
                print(
                    '     Insufficient contigs for running tigger-genotype. Defaulting to original heavy chain v_calls.'
                )
                tigger_failed = ''
    else:
        try:
            print(
                '      Running tigger-genotype without novel allele discovery.'
            )
            tigger_genotype(outDir + '/' + outDir + '_heavy' +
                            informat_dict[fileformat],
                            v_germline=v_germline,
                            fileformat=fform_dict[fileformat],
                            novel_=novel_dict[False],
                            verbose=verbose)
            creategermlines(outDir + '/' + outDir + '_heavy' +
                            fileformat_dict[fileformat],
                            germtypes=germ_types,
                            mode='heavy',
                            genotype_fasta=outDir + '/' + outDir + '_heavy' +
                            germline_dict[fileformat],
                            germline=germline,
                            v_field=v_field,
                            verbose=verbose,
                            cloned=cloned)
            _ = load_data(outDir + '/' + outDir + '_heavy' +
                          fileformat_passed_dict[fileformat])
        except:
            print(
                '      Insufficient contigs for running tigger-genotype. Defaulting to original heavy chain v_calls.'
            )
            tigger_failed = ''

    if 'tigger_failed' in locals():
        creategermlines(outDir + '/' + outDir + '_heavy' +
                        informat_dict[fileformat],
                        germtypes=germ_types,
                        mode='heavy',
                        genotype_fasta=None,
                        germline=germline,
                        v_field='v_call',
                        verbose=verbose,
                        cloned=cloned)
        creategermlines(outDir + '/' + outDir + '_light' +
                        informat_dict[fileformat],
                        germtypes=germ_types,
                        mode='light',
                        genotype_fasta=None,
                        germline=germline,
                        v_field='v_call',
                        verbose=verbose,
                        cloned=cloned)
        print(
            '      For convenience, entries for heavy chain in `v_call` are copied to `v_call_genotyped`.'
        )
        heavy = load_data(outDir + '/' + outDir + '_heavy' +
                          germpass_dict[fileformat])
        heavy['v_call_genotyped'] = heavy['v_call']
        print(
            '      For convenience, entries for light chain `v_call` are copied to `v_call_genotyped`.'
        )
        light = load_data(outDir + '/' + outDir + '_light' +
                          germpass_dict[fileformat])
        light['v_call_genotyped'] = light['v_call']
    else:
        creategermlines(outDir + '/' + outDir + '_light' +
                        informat_dict[fileformat],
                        germtypes=germ_types,
                        mode='light',
                        genotype_fasta=None,
                        germline=germline,
                        v_field='v_call',
                        verbose=verbose,
                        cloned=cloned)
        heavy = load_data(outDir + '/' + outDir + '_heavy' +
                          fileformat_passed_dict[fileformat])
        print(
            '      For convenience, entries for light chain `v_call` are copied to `v_call_genotyped`.'
        )
        light = load_data(outDir + '/' + outDir + '_light' +
                          germpass_dict[fileformat])
        light['v_call_genotyped'] = light['v_call']

    sampledict = {}
    heavy['sample_id'], light['sample_id'] = None, None
    for file in sampleNames_dict.keys():
        dat_f = load_data(file)
        dat_f['sample_id'] = sampleNames_dict[file]
        heavy['sample_id'].update(dat_f['sample_id'])
        light['sample_id'].update(dat_f['sample_id'])

    dat_ = heavy.append(light)
    if 'cell_id' in dat_.columns:
        dat_.sort_values(by='cell_id', inplace=True)
    else:
        dat_.sort_values(by='sequence_id', inplace=True)

    if plot:
        if 'tigger_failed' not in locals():
            print('Returning summary plot')
            inferred_genotype = outDir + '/' + outDir + \
                '_heavy' + inferred_fileformat_dict[fileformat]
            inf_geno = pd.read_csv(inferred_genotype, sep='\t', dtype='object')

            s2 = set(inf_geno['gene'])
            results = []
            try:
                for samp in list(set(heavy['sample_id'])):
                    res_x = heavy[(heavy['sample_id'] == samp)]
                    V_ = [
                        re.sub('[*][0-9][0-9]', '', v) for v in res_x['v_call']
                    ]
                    V_g = [
                        re.sub('[*][0-9][0-9]', '', v)
                        for v in res_x['v_call_genotyped']
                    ]
                    s1 = set(
                        list(','.join([
                            ','.join(list(set(v.split(',')))) for v in V_
                        ]).split(',')))
                    setdiff = s1 - s2
                    ambiguous = (["," in i
                                  for i in V_].count(True) / len(V_) * 100,
                                 ["," in i
                                  for i in V_g].count(True) / len(V_g) * 100)
                    not_in_genotype = ([i in setdiff
                                        for i in V_].count(True) / len(V_) *
                                       100, [i in setdiff
                                             for i in V_g].count(True) /
                                       len(V_g) * 100)
                    stats = pd.DataFrame(
                        [ambiguous, not_in_genotype],
                        columns=['ambiguous', 'not_in_genotype'],
                        index=['before', 'after']).T
                    stats.index.set_names(['vgroup'], inplace=True)
                    stats.reset_index(drop=False, inplace=True)
                    stats['sample_id'] = samp
                    # stats['donor'] = str(combined_folder)
                    results.append(stats)
                results = pd.concat(results)
                ambiguous_table = results[results['vgroup'] == 'ambiguous']
                not_in_genotype_table = results[results['vgroup'] ==
                                                'not_in_genotype']
                ambiguous_table.reset_index(inplace=True, drop=True)
                not_in_genotype_table.reset_index(inplace=True, drop=True)
                # melting the dataframe
                ambiguous_table_before = ambiguous_table.drop('after', axis=1)
                ambiguous_table_before.rename(columns={"before": "var"},
                                              inplace=True)
                ambiguous_table_before['var_group'] = 'before'
                ambiguous_table_after = ambiguous_table.drop('before', axis=1)
                ambiguous_table_after.rename(columns={"after": "var"},
                                             inplace=True)
                ambiguous_table_after['var_group'] = 'after'
                ambiguous_table = pd.concat(
                    [ambiguous_table_before, ambiguous_table_after])
                not_in_genotype_table_before = not_in_genotype_table.drop(
                    'after', axis=1)
                not_in_genotype_table_before.rename(columns={"before": "var"},
                                                    inplace=True)
                not_in_genotype_table_before['var_group'] = 'before'
                not_in_genotype_table_after = not_in_genotype_table.drop(
                    'before', axis=1)
                not_in_genotype_table_after.rename(columns={"after": "var"},
                                                   inplace=True)
                not_in_genotype_table_after['var_group'] = 'after'
                not_in_genotype_table = pd.concat([
                    not_in_genotype_table_before, not_in_genotype_table_after
                ])
                ambiguous_table['var_group'] = ambiguous_table[
                    'var_group'].astype('category')
                not_in_genotype_table['var_group'] = not_in_genotype_table[
                    'var_group'].astype('category')
                ambiguous_table['var_group'].cat.reorder_categories(
                    ['before', 'after'], inplace=True)
                not_in_genotype_table['var_group'].cat.reorder_categories(
                    ['before', 'after'], inplace=True)

                options.figure_size = figsize
                final_table = pd.concat(
                    [ambiguous_table, not_in_genotype_table])
                p = (ggplot(final_table,
                            aes(x='sample_id', y='var', fill='var_group')) +
                     coord_flip() + theme_classic() + xlab("sample_id") +
                     ylab("% allele calls") +
                     ggtitle("Genotype reassignment with TIgGER") +
                     geom_bar(stat="identity") +
                     facet_grid('~' + str('vgroup'), scales="free_y") +
                     scale_fill_manual(values=('#86bcb6', '#F28e2b')) +
                     theme(legend_title=element_blank()))
                if save_plot:
                    savefile = outDir + '/' + outDir + '_reassign_alleles.pdf'
                    save_as_pdf_pages([p], filename=savefile)
                    if show_plot:
                        print(p)
                else:
                    if show_plot:
                        print(p)
            except:
                print('Error in plotting encountered. Skipping.')
                pass
        else:
            pass
    sleep(0.5)
    # if split_write_out:
    if 'tigger_failed' in locals():
        print(
            'Although tigger-genotype was not run successfully, file will still be saved with `_genotyped.tsv`'
            'extension for convenience.')
    for s in tqdm(data, desc='Writing out to individual folders '):
        if sample_id_dictionary is not None:
            out_file = dat_[dat_['sample_id'] == sample_id_dictionary[s]]
        else:
            out_file = dat_[dat_['sample_id'] == s]
        outfilepath = filePath_dict[s]
        write_airr(out_file, outfilepath.replace('.tsv', '_genotyped.tsv'))


def create_germlines(
        self: Union[Dandelion, pd.DataFrame, str, PathLike],
        germline: Optional[Union[str, PathLike]] = None,
        org: Literal['human', 'mouse'] = 'human',
        seq_field: Literal['sequence_alignment'] = 'sequence_alignment',
        v_field: Literal['v_call', 'v_call_genotyped'] = 'v_call',
        d_field: Literal['d_call'] = 'd_call',
        j_field: Literal['j_call'] = 'j_call',
        germ_types: Literal['full', 'dmask', 'vonly', 'regions'] = 'dmask',
        fileformat: Literal['changeo', 'airr'] = 'airr',
        initialize_metadata: bool = False) -> Dandelion:
    """
    Run CreateGermlines.py to reconstruct the germline V(D)J sequence.

    Run CreateGermlines.py to reconstruct the germline V(D)J sequence.

    Parameters
    ----------
    self : Dandelion, pd.DataFrame, str
        `Dandelion` object, pandas `DataFrame` in changeo/airr format, or file path to changeo/airr
        file after clones have been determined.
    germline : str, Optional
        path to germline database folder. Defaults to `$GERMLINE` environmental variable.
    org : str
        organism of germline database. Default is 'human'.
    seq_field : str
        name of column containing the aligned sequence. Default is 'sequence_alignment' (airr).
    v_field : str
        name of column containing the germline V segment call. Default is 'v_call' (airr).
    d_field : str
        name of column containing the germline d segment call. Default is 'd_call' (airr).
    j_field : str
        name of column containing the germline j segment call. Default is 'j_call' (airr).
    germ_types : str
        Specify type(s) of germlines to include full germline, germline with D segment masked,
        or germline for V segment only. Default is 'dmask'.
    fileformat : str
        format of V(D)J file/objects. Default is 'airr'. Also accepts 'changeo'.

    Returns
    -------
    V(D)J data file with reconstructed germline sequences.
    """
    start = logg.info('Reconstructing germline sequences')
    env = os.environ.copy()
    if germline is None:
        try:
            gml = env['GERMLINE']
        except:
            raise KeyError(
                'Environmental variable GERMLINE must be set. ' +
                'Otherwise, please provide path to folder containing germline fasta files.'
            )
        gml = gml + 'imgt/' + org + '/vdj/'
    else:
        if os.path.isdir(germline):
            env['GERMLINE'] = germline
            gml = germline

    def _parseChangeO(record):
        """
        Parse a dictionary to a Receptor object.

        Arguments:
          record : dict with fields and values in the Change-O format

        Returns:
        changeo.Receptor.Receptor : parsed Receptor object.
        """
        # Parse fields
        result = {}
        for k, v in record.items():
            k = ChangeoSchema.toReceptor(k)
            result[k] = v

        return Receptor(result)

    def _parseAIRR(record):
        """
        Parse a dictionary of AIRR records to a Receptor object.

        Arguments:
          record : dict with fields and values in the AIRR format.

        Returns:
        changeo.Receptor.Receptor : parsed Receptor object.
        """
        # Parse fields
        result = {}
        for k, v in record.items():
            # Rename fields
            k = AIRRSchema.toReceptor(k)
            # Convert start positions to 0-based
            # if k in ReceptorData.start_fields and v is not None and v != '':
            #     v = str(int(v) + 1)
            # Assign new field
            result[k] = v

        for end, (start, length) in ReceptorData.end_fields.items():
            if end in result and result[end] is not None:
                try:
                    result[length] = int(result[end]) - int(result[start]) + 1
                except:
                    pass

        return Receptor(result)

    def _create_germlines_object(self, references, seq_field, v_field, d_field,
                                 j_field, germ_types, fileformat):
        """
        Write germline sequences to tab-delimited database file.

        Arguments:
        self : dandelion_class object
        references : folders and/or files containing germline repertoire data in FASTA format.
        seq_field : field in which to look for sequence.
        v_field : field in which to look for V call.
        d_field : field in which to look for D call.
        j_field : field in which to look for J call.
        # cloned : if True build germlines by clone, otherwise build individual germlines.
        # clone_field : field containing clone identifiers; ignored if cloned=False.
        germ_types : list of germline sequence types to be output from the set of 'full', 'dmask', 'vonly', 'regions'
        fileformat : str
            format of V(D)J file/objects. Default is 'airr'. Also accepts 'changeo'.

        Returns:
        """
        # Define format operators
        try:
            reader, writer, schema = getFormatOperators(fileformat)
        except:
            raise ValueError('Invalid format %s' % fileformat)

        # Define output germline fields
        germline_fields = OrderedDict()
        seq_type = seq_field.split('_')[-1]
        if 'full' in germ_types:
            germline_fields['full'] = 'germline_' + seq_type
        if 'dmask' in germ_types:
            germline_fields['dmask'] = 'germline_' + seq_type + '_d_mask'
        if 'vonly' in germ_types:
            germline_fields['vonly'] = 'germline_' + seq_type + '_v_region'
        if 'regions' in germ_types:
            germline_fields['regions'] = 'germline_regions'

        if type(references) is dict:
            reference_dict = references
        else:
            if type(references) is not list:
                ref = [references]
            else:
                ref = references
            reference_dict = readGermlines(ref)
        # Check for IMGT-gaps in germlines
        if all('...' not in x for x in reference_dict.values()):
            warnings.warn(
                UserWarning(
                    'Germline reference sequences do not appear to contain IMGT-numbering spacers.'
                    + ' Results may be incorrect.'))

        required = [
            'v_germ_start_imgt', 'd_germ_start', 'j_germ_start', 'np1_length',
            'np2_length'
        ]

        if self.__class__ == Dandelion:
            if isinstance(self.data, pd.DataFrame):
                # Check for required columns
                try:
                    checkFields(required, self.data.columns, schema=schema)
                except LookupError as e:
                    print(e)

                # Count input
                # total_count = len(self.data)

                # Check for existence of fields
                for f in [v_field, d_field, j_field, seq_field]:
                    if f not in self.data.columns:
                        raise NameError(
                            '%s field does not exist in input database file.' %
                            f)
                # Translate to Receptor attribute names
                v_field_ = schema.toReceptor(v_field)
                d_field_ = schema.toReceptor(d_field)
                j_field_ = schema.toReceptor(j_field)
                seq_field_ = schema.toReceptor(seq_field)
                # clone_field = schema.toReceptor(clone_field)

                # Define Receptor iterator
                receptor_iter = ((self.data.loc[x, ].sequence_id,
                                  self.data.loc[x, ]) for x in self.data.index)

            else:
                raise LookupError(
                    'Please initialise the Dandelion object with a dataframe in data slot.'
                )
        elif self.__class__ == pd.DataFrame:
            try:
                checkFields(required, self.columns, schema=schema)
            except LookupError as e:
                print(e)

            # Count input
            # total_count = len(self)
            # Check for existence of fields
            for f in [v_field, d_field, j_field, seq_field]:
                if f not in self.columns:
                    raise NameError(
                        '%s field does not exist in input database file.' % f)
            # Translate to Receptor attribute names
            v_field_ = schema.toReceptor(v_field)
            d_field_ = schema.toReceptor(d_field)
            j_field_ = schema.toReceptor(j_field)
            seq_field_ = schema.toReceptor(seq_field)
            # clone_field = schema.toReceptor(clone_field)
            # Define Receptor iterator
            receptor_iter = ((self.loc[x, ].sequence_id, self.loc[x, ])
                             for x in self.index)

        out = {}
        # Iterate over rows
        for key, records in tqdm(
                receptor_iter,
                desc="   Building {} germline sequences".format(germ_types)):
            # Define iteration variables
            # Build germline for records
            if fileformat == 'airr':
                germ_log, glines, genes = buildGermline(_parseAIRR(
                    dict(records)),
                    reference_dict,
                    seq_field=seq_field_,
                    v_field=v_field_,
                    d_field=d_field_,
                    j_field=j_field_)
            elif fileformat == 'changeo':
                germ_log, glines, genes = buildGermline(_parseChangeO(
                    dict(records)),
                    reference_dict,
                    seq_field=seq_field_,
                    v_field=v_field_,
                    d_field=d_field_,
                    j_field=j_field_)
            else:
                raise AttributeError('%s is not acceptable file format.' %
                                     fileformat)

            if glines is not None:
                # Add glines to Receptor record
                annotations = {}
                if 'full' in germ_types:
                    annotations[germline_fields['full']] = glines['full']
                if 'dmask' in germ_types:
                    annotations[germline_fields['dmask']] = glines['dmask']
                if 'vonly' in germ_types:
                    annotations[germline_fields['vonly']] = glines['vonly']
                if 'regions' in germ_types:
                    annotations[germline_fields['regions']] = glines['regions']
                out.update({key: annotations})
        germline_df = pd.DataFrame.from_dict(out, orient='index')

        if self.__class__ == Dandelion:
            # datx = load_data(self.data)
            for x in germline_df.columns:
                self.data[x] = pd.Series(germline_df[x])

        elif self.__class__ == pd.DataFrame:
            datx = load_data(self)
            for x in germline_df.columns:
                datx[x] = pd.Series(germline_df[x])
            try:
                output = Dandelion(data=datx,
                                   germline=reference_dict,
                                   initialize=True)
            except:
                output = Dandelion(data=datx,
                                   germline=reference_dict,
                                   initialize=False)
            return (output)
        sleep(0.5)
        logg.info(
            ' finished',
            time=start,
            deep=
            ('Updated Dandelion object: \n'
             '   \'data\', updated germline alignment in contig-indexed clone table\n'
             '   \'germline\', updated germline reference\n'))

    def _create_germlines_file(file, references, seq_field, v_field, d_field,
                               j_field, germ_types, fileformat):
        """
        Write germline sequences to tab-delimited database file.

        Arguments:
        file : airr/changeo tsv file
        references : folders and/or files containing germline repertoire data in FASTA format.
        seq_field : field in which to look for sequence.
        v_field : field in which to look for V call.
        d_field : field in which to look for D call.
        j_field : field in which to look for J call.
        cloned : if True build germlines by clone, otherwise build individual germlines.
        germ_types : list of germline sequence types to be output from the set of 'full', 'dmask', 'vonly', 'regions'
        fileformat : str
                format of V(D)J file/objects. Default is 'airr'. Also accepts 'changeo'.
        Returns:
        """
        # Define format operators
        try:
            reader, writer, schema = getFormatOperators(fileformat)
        except:
            raise ValueError('Invalid format %s' % fileformat)

        # Define output germline fields
        germline_fields = OrderedDict()
        seq_type = seq_field.split('_')[-1]
        if 'full' in germ_types:
            germline_fields['full'] = 'germline_' + seq_type
        if 'dmask' in germ_types:
            germline_fields['dmask'] = 'germline_' + seq_type + '_d_mask'
        if 'vonly' in germ_types:
            germline_fields['vonly'] = 'germline_' + seq_type + '_v_region'
        if 'regions' in germ_types:
            germline_fields['regions'] = 'germline_regions'

        if type(references) is dict:
            reference_dict = references
        else:
            if type(references) is not list:
                ref = [references]
            else:
                ref = references
            reference_dict = readGermlines(ref)
        # Check for IMGT-gaps in germlines
        if all('...' not in x for x in reference_dict.values()):
            warnings.warn(
                UserWarning(
                    'Germline reference sequences do not appear to contain IMGT-numbering spacers. '
                    + 'Results may be incorrect.'))

        required = [
            'v_germ_start_imgt', 'd_germ_start', 'j_germ_start', 'np1_length',
            'np2_length'
        ]

        # Get repertoire and open Db reader
        db_handle = open(file, 'rt')
        db_iter = reader(db_handle)
        # Check for required columns
        try:
            checkFields(required, db_iter.fields, schema=schema)
        except LookupError as e:
            print(e)
        # Count input
        # total_count = countDbFile(file)
        # Check for existence of fields
        for f in [v_field, d_field, j_field, seq_field]:
            if f not in db_iter.fields:
                raise NameError(
                    '%s field does not exist in input database file.' % f)
        # Translate to Receptor attribute names
        v_field_ = schema.toReceptor(v_field)
        d_field_ = schema.toReceptor(d_field)
        j_field_ = schema.toReceptor(j_field)
        seq_field_ = schema.toReceptor(seq_field)
        # clone_field = schema.toReceptor(clone_field)
        # Define Receptor iterator
        receptor_iter = ((x.sequence_id, [x]) for x in db_iter)

        out = {}
        # Iterate over rows
        for key, records in tqdm(
                receptor_iter,
                desc="   Building {} germline sequences".format(germ_types)):
            # Define iteration variables
            # Build germline for records
            # if not isinstance(self.data, pd.DataFrame):
            records = list(records)
            germ_log, glines, genes = buildGermline(records[0],
                                                    reference_dict,
                                                    seq_field=seq_field_,
                                                    v_field=v_field_,
                                                    d_field=d_field_,
                                                    j_field=j_field_)
            if glines is not None:
                # Add glines to Receptor record
                annotations = {}
                if 'full' in germ_types:
                    annotations[germline_fields['full']] = glines['full']
                if 'dmask' in germ_types:
                    annotations[germline_fields['dmask']] = glines['dmask']
                if 'vonly' in germ_types:
                    annotations[germline_fields['vonly']] = glines['vonly']
                if 'regions' in germ_types:
                    annotations[germline_fields['regions']] = glines['regions']
                out.update({key: annotations})
        germline_df = pd.DataFrame.from_dict(out, orient='index')

        try:
            out = Dandelion(data=file,
                            germline=reference_dict,
                            initialize=True)
        except:
            out = Dandelion(data=file,
                            germline=reference_dict,
                            initialize=False)
        for x in germline_df.columns:
            out.data[x] = pd.Series(germline_df[x])

        if os.path.isfile(str(file)):
            out.write_airr("{}/{}_germline_{}.tsv".format(
                os.path.dirname(file),
                os.path.basename(file).split('.tsv')[0], germ_types))
        return (out)

    if (type(germline) is dict) or (type(germline) is list):
        if self.__class__ == Dandelion:
            _create_germlines_object(self, germline, seq_field, v_field,
                                     d_field, j_field, germ_types, fileformat)
        elif self.__class__ == pd.DataFrame:
            return (_create_germlines_object(self, germline, seq_field,
                                             v_field, d_field, j_field,
                                             germ_types, fileformat))
        else:
            return (_create_germlines_file(self, germline, seq_field, v_field,
                                           d_field, j_field, germ_types,
                                           fileformat))
    else:
        if self.__class__ == Dandelion:
            if len(self.germline) != 0:
                _create_germlines_object(self, self.germline, seq_field,
                                         v_field, d_field, j_field, germ_types,
                                         fileformat)
            else:
                _create_germlines_object(self, gml, seq_field, v_field,
                                         d_field, j_field, germ_types,
                                         fileformat)
        elif self.__class__ == pd.DataFrame:
            return (_create_germlines_object(self, gml, seq_field, v_field,
                                             d_field, j_field, germ_types,
                                             fileformat))
        else:
            return (_create_germlines_file(self, gml, seq_field, v_field,
                                           d_field, j_field, germ_types,
                                           fileformat))


def filter_contigs(data: Union[Dandelion, pd.DataFrame, str],
                   adata: Optional[AnnData] = None,
                   filter_contig: bool = True,
                   filter_rna: bool = False,
                   filter_poorqualitycontig: bool = False,
                   keep_highest_umi: bool = True,
                   umi_foldchange_cutoff: int = 2,
                   filter_vj_chains: bool = True,
                   filter_missing: bool = True,
                   productive_only: bool = True,
                   simple: bool = False,
                   save: Optional[str] = None,
                   **kwargs) -> Tuple[Dandelion, AnnData]:
    """
    Filter doublets and poor quality cells and corresponding contigs based on provided V(D)J `DataFrame` and `AnnData`.

    Depends on a `AnnData`.obs slot populated with 'filter_rna' column. If the aligned sequence is an exact match
    between contigs, the contigs will be merged into the one with the highest umi count, adding the summing the
    umi count of the duplicated contigs to duplicate_count column. After this check, if there are still multiple
    contigs, cells with multiple contigs are filtered unless `keep_highest_umi` is False, where by the umi counts for
    each contig will then be compared and only the highest is retained. The contig with the highest umi that is
    > umi_foldchange_cutoff (default is empirically set at 2) will be retained. For productive heavy/long chains,
    if there are multiple contigs that survive the umi testing, then all contigs will be filtered. The default behaviour
    is to also filter cells with multiple light/short chains but this may sometimes be a true biological occurrence;
    toggling filter_vj_chains to False will rescue the mutltiplet light chains. Lastly, contigs with no corresponding
    cell barcode in the AnnData object is filtered if filter_missing is True. However, this may be useful to toggle to
    False if more contigs are preferred to be kept or for integrating with bulk reperotire seq data.

    Parameters
    ----------
    data : Dandeion, pd.DataDrame, str
        V(D)J airr/changeo data to filter. Can be pandas `DataFrame` object or file path as string.
    adata : AnnData, Optional
        AnnData object to filter. If not provided, will assume to keep all cells in the airr table.
    filter_contig : bool
        If True, V(D)J `DataFrame` object returned will be filtered. Default is True.
    filter_rna : bool
        If True, `AnnData` object returned will be filtered based on potential V(D)J doublets. Default is False.
    filter_poorqualitycontig : bool
        If True, barcodes marked with poor quality contigs will be filtered. Default is False; only relevant contigs are
        removed and RNA barcodes are kept.
    keep_highest_umi : bool
        If True, rescues IGH contigs with highest umi counts with a requirement that it passes the
        `umi_foldchange_cutoff` option. In addition, the sum of the all the heavy chain contigs must be greater than 3
        umi or all contigs will be filtered. Default is True.
    umi_foldchange_cutoff : int
        related to minimum fold change required to rescue heavy chain contigs/barcode otherwise they will be marked as
        doublets. Default is empirically set at 2-fold.
    filter_vj_chains : bool
        cells with multiple light chains will be marked to filter. Default is True.
    filter_missing : bool
        cells in V(D)J data not found in `AnnData` object will be marked to filter. Default is True. This may be useful
        for toggling to False if integrating with bulk data.
    productive_only : bool
        whether or not to retain only productive contigs.
    simple : bool
        simple filtering mode where only checks for potential gene assignment mismatches.
    save : str, Optional
        Only used if a pandas dataframe or dandelion object is provided. Specifying will save the formatted vdj table.
    **kwargs
        additional kwargs passed to `Dandelion.Dandelion`.

    Returns
    -------
    V(D)J `DataFrame` object in airr/changeo format and `AnnData` object.
    """
    start = logg.info('Filtering BCRs')
    if data.__class__ == Dandelion:
        dat_ = load_data(data.data)
    else:
        dat_ = load_data(data)

    if not simple:
        if productive_only:
            dat = dat_[dat_['productive'].isin(TRUES)].copy()
        else:
            dat = dat_.copy()
    else:
        dat = dat_.copy()

    if 'cell_id' not in dat.columns:
        raise AttributeError(
            "VDJ data does not contain 'cell_id' column. Please make sure this is populated before filtering."
        )

    barcode = list(set(dat['cell_id']))

    if adata is not None:
        adata_provided = True
        adata_ = adata.copy()
        if 'filter_rna' not in adata_.obs:
            adata_.obs['filter_rna'] = 'False'
        contig_check = pd.DataFrame(index=adata_.obs_names)
        bc_ = {}
        for b in barcode:
            bc_.update({b: 'True'})
        contig_check['has_contig'] = pd.Series(bc_)
        contig_check.replace(np.nan, 'No_contig', inplace=True)
        adata_.obs['has_contig'] = pd.Series(contig_check['has_contig'])
    else:
        adata_provided = False
        obs = pd.DataFrame(index=barcode)
        adata_ = ad.AnnData(obs=obs)
        adata_.obs['filter_rna'] = 'False'
        adata_.obs['has_contig'] = 'True'

    # rather than leaving a nan cell, i will create a 0 column for now
    if 'duplicate_count' in dat and 'umi_count' not in dat:
        dat['umi_count'] = dat['duplicate_count']  # just do a simple swap?
    elif 'duplicate_count' not in dat and 'umi_count' in dat:
        dat['duplicate_count'] = dat['umi_count']
    elif 'duplicate_count' in dat and 'umi_count' in dat:
        dat['umi_count'] = dat['duplicate_count']

    if not simple:
        tofilter = FilterContigs(dat, keep_highest_umi, umi_foldchange_cutoff,
                                 filter_poorqualitycontig)
    else:
        tofilter = FilterContigsLite(dat)

    poor_qual = tofilter.poor_qual.copy()
    h_doublet = tofilter.h_doublet.copy()
    l_doublet = tofilter.l_doublet.copy()
    drop_contig = tofilter.drop_contig.copy()
    umi_adjustment = tofilter.umi_adjustment.copy()

    if len(umi_adjustment) > 0:
        dat['duplicate_count'].update(umi_adjustment)

    poorqual = {}
    hdoublet = {}
    ldoublet = {}
    if adata_provided:
        for c in tqdm(adata_.obs_names,
                      desc='Annotating in anndata obs slot '):
            if c in poor_qual:
                poorqual.update({c: 'True'})
            else:
                poorqual.update({c: 'False'})

            if c in h_doublet:
                hdoublet.update({c: 'True'})
            else:
                hdoublet.update({c: 'False'})

            if c in l_doublet:
                ldoublet.update({c: 'True'})
            else:
                ldoublet.update({c: 'False'})
    else:
        for c in adata_.obs_names:
            if c in poor_qual:
                poorqual.update({c: 'True'})
            else:
                poorqual.update({c: 'False'})

            if c in h_doublet:
                hdoublet.update({c: 'True'})
            else:
                hdoublet.update({c: 'False'})

            if c in l_doublet:
                ldoublet.update({c: 'True'})
            else:
                ldoublet.update({c: 'False'})

    adata_.obs['filter_contig_quality'] = pd.Series(poorqual)
    adata_.obs['filter_contig_VDJ'] = pd.Series(hdoublet)
    adata_.obs['filter_contig_VJ'] = pd.Series(ldoublet)

    drop_contig = list(set(flatten(drop_contig)))

    filter_ids = []
    if filter_contig:
        print('Finishing up filtering')
        if not filter_vj_chains:
            if filter_poorqualitycontig:
                filter_ids = list(set(h_doublet + poor_qual))
            else:
                filter_ids = list(set(h_doublet))
        else:
            if filter_poorqualitycontig:
                filter_ids = list(set(h_doublet + l_doublet + poor_qual))
            else:
                filter_ids = list(set(h_doublet + l_doublet))

        filter_ids = filter_ids + \
            list(adata_[adata_.obs['filter_rna'].isin(TRUES)].obs_names)
        filter_ids = list(set(filter_ids))

        if filter_missing:
            for c in dat['cell_id']:
                if c not in adata_.obs_names:
                    filter_ids.append(c)

        _dat = dat[~(dat['cell_id'].isin(filter_ids))].copy()
        _dat = _dat[~(_dat['sequence_id'].isin(drop_contig))].copy()

        # final check
        barcodes_final = list(set(_dat['cell_id']))
        filter_ids2 = []
        for b in barcodes_final:
            check_dat = _dat[(_dat['locus'].isin(HEAVYLONG))
                             & (_dat['cell_id'].isin([b]))].copy()
            if check_dat.shape[0] < 1:
                filter_ids2.append(b)
        _dat = _dat[~(_dat['cell_id'].isin(filter_ids2))].copy()

        if _dat.shape[0] == 0:
            raise IndexError(
                'No contigs passed filtering. Are you sure that the cell barcodes are matching?'
            )

        if os.path.isfile(str(data)):
            write_airr(
                _dat, "{}/{}_filtered.tsv".format(
                    os.path.dirname(data),
                    os.path.basename(data).split('.tsv')[0]))
        else:
            if save is not None:
                if save.endswith('.tsv'):
                    write_airr(_dat, str(save))
                else:
                    raise FileNotFoundError(
                        '{} not suitable. Please provide a file name that ends with .tsv'
                        .format(str(save)))
    else:
        _dat = dat.copy()

    if filter_contig:
        barcode1 = list(set(dat['cell_id']))

    barcode2 = list(set(_dat['cell_id']))

    if filter_contig:
        failed = list(set(barcode1) ^ set(barcode2))

    print('Initializing Dandelion object')
    out_dat = Dandelion(data=_dat, **kwargs)
    if data.__class__ == Dandelion:
        out_dat.germline = data.germline

    if adata_provided:
        bc_2 = {}
        for b in barcode2:
            bc_2.update({b: 'True'})
        if filter_contig:
            for b in failed:
                bc_2.update({b: 'False'})
        contig_check['contig_QC_pass'] = pd.Series(bc_2)
        contig_check.replace(np.nan, 'No_contig', inplace=True)
        adata_.obs['contig_QC_pass'] = pd.Series(
            contig_check['contig_QC_pass'])
        adata_.obs['filter_contig'] = adata_.obs_names.isin(filter_ids)
        if filter_rna:
            # not saving the scanpy object because there's no need to at the moment
            out_adata = adata_[adata_.obs['filter_contig'].isin(FALSES)].copy()
        else:
            out_adata = adata_.copy()
        logg.info(' finished',
                  time=start,
                  deep=('Returning Dandelion and AnnData objects: \n'))
        return (out_dat, out_adata)
    else:
        return (out_dat)


def quantify_mutations(self: Union[Dandelion, str, PathLike],
                       split_locus: bool = False,
                       sequence_column: Optional[str] = None,
                       germline_column: Optional[str] = None,
                       region_definition: Optional[str] = None,
                       mutation_definition: Optional[str] = None,
                       frequency: bool = False,
                       combine: bool = True,
                       **kwargs
                       ) -> Union[pd.DataFrame, Dandelion]:
    """
    Run basic mutation load analysis.

    Implemented in `shazam <https://shazam.readthedocs.io/en/stable/vignettes/Mutation-Vignette/>`__.

    Parameters
    ----------
    self : Dandelion, str, PathLike
        `Dandelion` object, file path to AIRR file.
    split_locus : bool
        whether to return the results for heavy chain and light chain separately. Default is False.
    sequence_column: str, Optional
        passed to shazam's `observedMutations`. https://shazam.readthedocs.io/en/stable/topics/observedMutations
    germline_column: str, Optional
        passed to shazam's `observedMutations`. https://shazam.readthedocs.io/en/stable/topics/observedMutations
    region_definition : str, Optional
        passed to shazam's `observedMutations`. https://shazam.readthedocs.io/en/stable/topics/IMGT_SCHEMES/
    mutation_definition : str, Optional
        passed to shazam's `observedMutations`. https://shazam.readthedocs.io/en/stable/topics/MUTATION_SCHEMES/
    frequency
        whether to return the results a frequency or counts. Default is True (frequency).
    combine
        whether to return the results for replacement and silent mutations separately (False). Default is True (sum).
    **kwargs
        passed to shazam::observedMutations.

    Returns
    -------
    `Dandelion` object with updated `.metadata` slot.
    """
    start = logg.info('Quantifying mutations')
    try:
        from rpy2.robjects.packages import importr
        from rpy2.rinterface import NULL
        from rpy2.robjects import pandas2ri
    except:
        raise (ImportError(
            "Unable to initialise R instance. Please run this separately through R with Shazam's tutorial."
        ))

    sh = importr('shazam')
    base = importr('base')
    if self.__class__ == Dandelion:
        dat = load_data(self.data)
    else:
        dat = load_data(self)

    pandas2ri.activate()
    warnings.filterwarnings("ignore")

    dat = sanitize_data(dat)

    if sequence_column is None:
        seq_ = 'sequence_alignment'
    else:
        seq_ = sequence_column

    if germline_column is None:
        germline_ = 'germline_alignment_d_mask'
    else:
        germline_ = germline_column

    if region_definition is None:
        reg_d = NULL
    else:

        reg_d = base.get(region_definition)

    if mutation_definition is None:
        mut_d = NULL
    else:
        mut_d = base.get(mutation_definition)

    if split_locus is False:
        dat = dat.where(dat.isna(), dat.astype(str))
        try:
            dat_r = pandas2ri.py2rpy(dat)
        except:
            dat = dat.astype(str)
            dat_r = pandas2ri.py2rpy(dat)

        results = sh.observedMutations(dat_r,
                                       sequenceColumn=seq_,
                                       germlineColumn=germline_,
                                       regionDefinition=reg_d,
                                       mutationDefinition=mut_d,
                                       frequency=frequency,
                                       combine=combine,
                                       **kwargs
                                       )
        # pd_df = pandas2ri.rpy2py_dataframe(results)
        pd_df = results.copy()
    else:
        dat_h = dat[dat['locus'] == 'IGH']
        dat_l = dat[dat['locus'].isin(['IGK', 'IGL'])]

        dat_h = dat_h.where(dat_h.isna(), dat_h.astype(str))
        try:
            dat_h_r = pandas2ri.py2rpy(dat_h)
        except:
            dat_h = dat_h.astype(str)
            dat_h_r = pandas2ri.py2rpy(dat_h)

        dat_l = dat_l.where(dat_l.isna(), dat_l.astype(str))
        try:
            dat_l_r = pandas2ri.py2rpy(dat_l)
        except:
            dat_l = dat_l.astype(str)
            dat_l_r = pandas2ri.py2rpy(dat_l)

        results_h = sh.observedMutations(dat_h_r,
                                         sequenceColumn=seq_,
                                         germlineColumn=germline_,
                                         regionDefinition=reg_d,
                                         mutationDefinition=mut_d,
                                         frequency=frequency,
                                         combine=combine,
                                         **kwargs
                                         )
        results_l = sh.observedMutations(dat_l_r,
                                         sequenceColumn=seq_,
                                         germlineColumn=germline_,
                                         regionDefinition=reg_d,
                                         mutationDefinition=mut_d,
                                         frequency=frequency,
                                         combine=combine,
                                         **kwargs
                                         )
        pd_df = pd.concat([results_h, results_l])

    pd_df.set_index('sequence_id', inplace=True, drop=False)
    # this doesn't actually catch overwritten columns
    cols_to_return = pd_df.columns.difference(dat.columns)
    if len(cols_to_return) < 1:
        cols_to_return = list(
            filter(re.compile("mu_.*").match, [c for c in pd_df.columns]))
    else:
        cols_to_return = cols_to_return

    res = {}
    if self.__class__ == Dandelion:
        for x in cols_to_return:
            res[x] = list(pd_df[x])
            # TODO: str will make it work for the back and forth conversion with rpy2. but maybe can use a better option
            self.data[x] = [str(r) for r in res[x]]
        self.data = sanitize_data(self.data)
        if split_locus is False:
            metadata_ = self.data[['cell_id'] + list(cols_to_return)]
        else:
            metadata_ = self.data[['locus', 'cell_id'] + list(cols_to_return)]

        for x in cols_to_return:
            metadata_[x] = metadata_[x].astype(float)

        if split_locus is False:
            metadata_ = metadata_.groupby('cell_id').sum()
        else:
            metadata_ = metadata_.groupby(['locus', 'cell_id']).sum()
            metadatas = []
            for x in list(set(self.data['locus'])):
                tmp = metadata_.iloc[
                    metadata_.index.isin([x], level='locus'), :]
                tmp.index = tmp.index.droplevel()
                tmp.columns = [c + '_' + str(x) for c in tmp.columns]
                metadatas.append(tmp)
            metadata_ = functools.reduce(
                lambda x, y: pd.merge(
                    x, y, left_index=True, right_index=True, how='outer'),
                metadatas)

        metadata_.index.name = None

        if self.metadata is None:
            self.metadata = metadata_
        else:
            for x in metadata_.columns:
                self.metadata[x] = pd.Series(metadata_[x])
        logg.info(' finished',
                  time=start,
                  deep=('Updated Dandelion object: \n'
                        '   \'data\', contig-indexed clone table\n'
                        '   \'metadata\', cell-indexed clone table\n'))
    else:
        for x in cols_to_return:
            res[x] = list(pd_df[x])
            # TODO: str will make it work for the back and forth conversion with rpy2. but maybe can use a better option
            dat[x] = [str(r) for r in res[x]]
        # dat = sanitize_data(dat)
        if self.__class__ == pd.DataFrame:
            logg.info(' finished', time=start, deep=('Returning DataFrame\n'))
            return (dat)
        elif os.path.isfile(self):
            logg.info(' finished',
                      time=start,
                      deep=('saving DataFrame at {}\n'.format(str(self))))
            write_airr(dat, self)


def calculate_threshold(self: Union[Dandelion, pd.DataFrame, str],
                        mode: Literal["single-cell", "heavy"] = "single-cell",
                        manual_threshold: Optional[float] = None,
                        VJthenLen: bool = False,
                        onlyHeavy: bool = False,
                        model: Optional[Literal["ham", "aa", "hh_s1f",
                                                "hh_s5f", "mk_rs1nf",
                                                "hs1f_compat",
                                                "m1n_compat"]] = None,
                        normalize_method: Optional[Literal['len']] = None,
                        threshold_method: Optional[Literal['gmm',
                                                           'density']] = None,
                        edge: Optional[float] = None,
                        cross: Optional[Sequence] = None,
                        subsample: Optional[int] = None,
                        threshold_model: Optional[
                            Literal["norm-norm", "norm-gamma", "gamma-norm",
                                    "gamma-gamma"]] = None,
                        cutoff: Optional[Literal["optimal", "intersect",
                                                 "user"]] = None,
                        sensitivity: Optional[float] = None,
                        specificity: Optional[float] = None,
                        plot: bool = True,
                        plot_group: Optional[str] = None,
                        figsize: Tuple[Union[int, float],
                                       Union[int, float]] = (4.5, 2.5),
                        **kwargs) -> Dandelion:
    """
    Calculating nearest neighbor distances for tuning clonal assignment with `shazam`.

    <https://shazam.readthedocs.io/en/stable/vignettes/DistToNearest-Vignette/>`__.
    Runs the following:

    distToNearest
        Get non-zero distance of every heavy chain (IGH) sequence (as defined by sequenceColumn) to its nearest sequence
        in a partition of heavy chains sharing the same V gene, J gene, and junction length (VJL), or in a partition of
        single cells with heavy chains sharing the same heavy chain VJL combination, or of single cells with heavy and
        light chains sharing the same heavy chain VJL and light chain VJL combinations.
    findThreshold
        automtically determines an optimal threshold for clonal assignment of Ig sequences using a vector of nearest
        neighbor distances. It provides two alternative methods using either a Gamma/Gaussian Mixture Model fit
        (threshold_method="gmm") or kernel density fit (threshold_method="density").

    Parameters
    ----------
    self : Dandelion, DataFrame, str
        `Dandelion` object, pandas `DataFrame` in changeo/airr format, or file path to changeo/airr file after clones
        have been determined.
    mode : Literal, str
        accepts one of "heavy" or "single-cell".
        Refer to https://shazam.readthedocs.io/en/stable/vignettes/DistToNearest-Vignette.
    manual_threshold : float, Optional
        value to manually plot in histogram.
    VJthenLen : bool
        logical value specifying whether to perform partitioning as a 2-stage process.
        If True, partitions are made first based on V and J gene, and then further split
        based on junction lengths corresponding to sequenceColumn.
        If False, perform partition as a 1-stage process during which V gene, J gene, and junction length
        are used to create partitions simultaneously.
        Defaults to False.
    onlyHeavy : bool
        use only the IGH (BCR) or TRB/TRD (TCR) sequences for grouping. Only applicable to single-cell mode.
        See groupGenes for further details.
    model : str, Optional
        underlying SHM model, which must be one of "ham","aa","hh_s1f","hh_s5f","mk_rs1nf","hs1f_compat","m1n_compat".
    normalize_method : str, Optional
        method of normalization. The default is "len", which divides the distance by the length of the sequence group.
        If "none" then no normalization if performed.
    threshold_method : str, Optional
        string defining the method to use for determining the optimal threshold. One of "gmm" or "density".
    edge : float, Optional
        upper range as a fraction of the data density to rule initialization of Gaussian fit parameters.
        Default value is 0.9 (or 90). Applies only when threshold_method="density".
    cross : Sequence, Optional
        supplementary nearest neighbor distance vector output from distToNearest for initialization of the Gaussian fit
        parameters. Applies only when method="gmm".
    subsample : int, Optional
        maximum number of distances to subsample to before threshold detection.
    threshold_model : str, Optional
        allows the user to choose among four possible combinations of fitting curves: "norm-norm", "norm-gamma",
        "gamma-norm", and "gamma-gamma". Applies only when method="gmm".
    cutoff : str, Optional
        method to use for threshold selection: the optimal threshold "optimal", the intersection point of the two fitted
        curves "intersect", or a value defined by user for one of the sensitivity or specificity "user". Applies only
        when method="gmm".
    sensitivity : float, Optional
        sensitivity required. Applies only when method="gmm" and cutoff="user".
    specificity : float, Optional
        specificity required. Applies only when method="gmm" and cutoff="user".
    plot : bool
        whether or not to return plot.
    plot_group : str, Optional
        determines the fill color and facets.
    figsize : Tuple[Union[int,float], Union[int,float]]
        size of plot. Default is (4.5, 2.5).
    **kwargs
        passed to shazam's `distToNearest <https://shazam.readthedocs.io/en/stable/topics/distToNearest/>`__.

    Returns
    -------
        `Dandelion` object object with distance threshold value in `.threshold`.

        If plot = True,plotnine plot showing histogram of length normalized ham model distance threshold.
    """
    start = logg.info('Calculating threshold')
    try:
        from rpy2.robjects.packages import importr
        from rpy2.rinterface import NULL
        from rpy2.robjects import pandas2ri, FloatVector
    except:
        raise (ImportError(
            "Unable to initialise R instance. Please run this separately through R with Shazam's tutorial."
        ))

    if self.__class__ == Dandelion:
        dat = load_data(self.data)
    elif self.__class__ == pd.DataFrame or os.path.isfile(str(self)):
        dat = load_data(self)
        warnings.filterwarnings("ignore")

    sh = importr('shazam')
    pandas2ri.activate()
    if 'v_call_genotyped' in dat.columns:
        v_call = 'v_call_genotyped'
    else:
        v_call = 'v_call'
    if model is None:
        model_ = 'ham'
    else:
        model_ = model
    if normalize_method is None:
        norm_ = 'len'
    else:
        norm_ = normalize_method
    if threshold_method is None:
        threshold_method_ = "density"
    else:
        threshold_method_ = threshold_method
    if subsample is None:
        subsample_ = NULL
    else:
        subsample_ = subsample

    if mode == 'heavy':
        dat_h = dat[dat['locus'].isin(['IGH', 'TRB', 'TRD'])].copy()
        try:
            dat_h_r = pandas2ri.py2rpy(dat_h)
        except:
            dat_h = dat_h.astype(str)
            dat_h_r = pandas2ri.py2rpy(dat_h)

        dist_ham = sh.distToNearest(dat_h_r,
                                    vCallColumn=v_call,
                                    model=model_,
                                    normalize=norm_,
                                    **kwargs)
    elif mode == 'single-cell':
        try:
            dat_r = pandas2ri.py2rpy(dat)
        except:
            dat = dat.astype(str)
            dat_r = pandas2ri.py2rpy(dat)
        try:
            dist_ham = sh.distToNearest(dat_r,
                                        cellIdColumn="cell_id",
                                        locusColumn="locus",
                                        VJthenLen=VJthenLen,
                                        vCallColumn=v_call,
                                        onlyHeavy=onlyHeavy,
                                        normalize=norm_,
                                        model=model_,
                                        nproc=ncpu_,
                                        **kwargs)
        except:
            print(
                "Rerun this after filtering. For now, switching to heavy mode."
            )
            dat_h = dat[dat['locus'].isin(['IGH', 'TRB', 'TRD'])].copy()
            try:
                dat_h_r = pandas2ri.py2rpy(dat_h)
            except:
                dat_h = dat_h.astype(str)
                dat_h_r = pandas2ri.py2rpy(dat_h)

            dist_ham = sh.distToNearest(dat_h_r,
                                        vCallColumn=v_call,
                                        model=model_,
                                        normalize=norm_,
                                        nproc=ncpu_,
                                        **kwargs)
    # Find threshold using density method
    dist = np.array(dist_ham['dist_nearest'])
    if threshold_method_ == 'density':
        if edge is None:
            edge_ = 0.9
        else:
            edge_ = edge
        dist_threshold = sh.findThreshold(FloatVector(dist[~np.isnan(dist)]),
                                          method=threshold_method_,
                                          subsample=subsample_,
                                          edge=edge_)
        threshold = np.array(dist_threshold.slots['threshold'])[0]
        if np.isnan(threshold):
            print(
                "      Threshold method 'density' did not return with any values. Switching to method = 'gmm'."
            )
            threshold_method_ = 'gmm'
            if threshold_model is None:
                threshold_model_ = "gamma-gamma"
            else:
                threshold_model_ = threshold_model
            if cross is None:
                cross_ = NULL
            else:
                cross_ = cross
            if cutoff is None:
                cutoff_ = 'optimal'
            else:
                cutoff_ = cutoff
            if sensitivity is None:
                sen_ = NULL
            else:
                sen_ = sensitivity
            if specificity is None:
                spc_ = NULL
            else:
                spc_ = specificity
            dist_threshold = sh.findThreshold(FloatVector(
                dist[~np.isnan(dist)]),
                method=threshold_method_,
                model=threshold_model_,
                cross=cross_,
                subsample=subsample_,
                cutoff=cutoff_,
                sen=sen_,
                spc=spc_)
            threshold = np.array(dist_threshold.slots['threshold'])[0]
    else:
        if threshold_model is None:
            threshold_model_ = "gamma-gamma"
        else:
            threshold_model_ = threshold_model
        if cross is None:
            cross_ = NULL
        else:
            cross_ = cross
        if cutoff is None:
            cutoff_ = 'optimal'
        else:
            cutoff_ = cutoff
        if sensitivity is None:
            sen_ = NULL
        else:
            sen_ = sensitivity
        if specificity is None:
            spc_ = NULL
        else:
            spc_ = specificity
        dist_threshold = sh.findThreshold(FloatVector(dist[~np.isnan(dist)]),
                                          method=threshold_method_,
                                          model=threshold_model_,
                                          cross=cross_,
                                          subsample=subsample_,
                                          cutoff=cutoff_,
                                          sen=sen_,
                                          spc=spc_)
        threshold = np.array(dist_threshold.slots['threshold'])[0]
    if np.isnan(threshold):
        raise ValueError(
            "Automatic thresholding failed. Please visually inspect the resulting distribution fits"
            + " and choose a threshold value manually.")
    # dist_ham = pandas2ri.rpy2py_dataframe(dist_ham)

    if manual_threshold is None:
        tr = threshold
    else:
        tr = manual_threshold

    if plot:
        options.figure_size = figsize
        if plot_group is None:
            plot_group = 'sample_id'
        else:
            plot_group = plot_group

        print((ggplot(dist_ham, aes('dist_nearest', fill=str(plot_group))) +
               theme_bw() + xlab("Grouped Hamming distance") + ylab("Count") +
               geom_histogram(binwidth=0.01) + geom_vline(
                   xintercept=tr, linetype="dashed", color="blue", size=0.5) +
               annotate('text',
                        x=tr + 0.02,
                        y=10,
                        label='Threshold:\n' + str(np.around(tr, decimals=2)),
                        size=8,
                        color='Blue') +
               facet_wrap('~' + str(plot_group), scales="free_y") +
               theme(legend_position='none')))
    else:
        print("Automatic Threshold : " +
              str(np.around(threshold, decimals=2)) + "\n method = " +
              str(threshold_method_))
    if self.__class__ == Dandelion:
        self.threshold = tr
        logg.info(
            ' finished',
            time=start,
            deep=
            ('Updated Dandelion object: \n'
             '   \'threshold\', threshold value for tuning clonal assignment\n'
             ))
    else:
        output = Dandelion(dat)
        output.threshold = tr
        return (output)


class FilterContigs:
    """
    `FilterContigs` class object.

    Main class object to run filter_contigs.

    """

    def __init__(self, data, keep_highest_umi, umi_foldchange_cutoff,
                 filter_poorqualitycontig):
        self.Cell = Tree()
        self.poor_qual = []
        self.h_doublet = []
        self.l_doublet = []
        self.drop_contig = []
        self.umi_adjustment = {}
        if 'v_call_genotyped' in data.columns:
            v_dict = dict(zip(data['sequence_id'], data['v_call_genotyped']))
        else:
            v_dict = dict(zip(data['sequence_id'], data['v_call']))
        d_dict = dict(zip(data['sequence_id'], data['d_call']))
        j_dict = dict(zip(data['sequence_id'], data['j_call']))
        c_dict = dict(zip(data['sequence_id'], data['c_call']))
        for contig, row in tqdm(data.iterrows(), desc="Preparing data"):
            cell = Contig(row).contig['cell_id']
            if Contig(row).contig['locus'] in HEAVYLONG:
                if Contig(row).contig['productive'] in TRUES:
                    self.Cell[cell]['VDJ']['P'][Contig(row).contig].value = 1
                elif Contig(row).contig['productive'] in FALSES:
                    self.Cell[cell]['VDJ']['NP'][Contig(row).contig].value = 1
            elif Contig(row).contig['locus'] in LIGHTSHORT:
                if Contig(row).contig['productive'] in TRUES:
                    self.Cell[cell]['VJ']['P'][Contig(row).contig].value = 1
                elif Contig(row).contig['productive'] in FALSES:
                    self.Cell[cell]['VJ']['NP'][Contig(row).contig].value = 1
        for cell in tqdm(self.Cell,
                         desc='Scanning for poor quality/ambiguous contigs'):
            if len(self.Cell[cell]['VDJ']['P']) > 0:
                data1 = pd.DataFrame([
                    x for x in self.Cell[cell]['VDJ']['P']
                    if isinstance(x, dict)
                ],
                    index=[
                    x['sequence_id']
                    for x in self.Cell[cell]['VDJ']['P']
                    if isinstance(x, dict)
                ])
                h_p = list(data1['sequence_id'])
                h_umi_p = [
                    int(x) for x in pd.to_numeric(data1['duplicate_count'])
                ]
                h_ccall_p = list(data1['c_call'])
                if len(h_p) > 1:
                    if 'sequence_alignment' in data1:
                        h_seq_p = list(data1['sequence_alignment'])
                        if len(set(h_seq_p)) == 1:
                            if len(set(h_ccall_p)) == 1:
                                highest_umi_h = max(h_umi_p)
                                highest_umi_h_idx = [
                                    i for i, j in enumerate(h_umi_p)
                                    if j == highest_umi_h
                                ]
                                keep_index_h = highest_umi_h_idx[0]
                                self.drop_contig.append(h_p[:keep_index_h] +
                                                        h_p[keep_index_h:])
                                keep_hc_contig = h_p[keep_index_h]
                                data1[keep_hc_contig, 'duplicate_count'] = int(
                                    np.sum(h_umi_p[:keep_index_h] +
                                           h_umi_p[keep_index_h:]))
                                self.umi_adjustment.update({
                                    keep_hc_contig:
                                    int(
                                        np.sum(h_umi_p[:keep_index_h] +
                                               h_umi_p[keep_index_h:]))
                                })
                                # refresh
                                data1 = pd.DataFrame(
                                    [data1.loc[keep_hc_contig]])
                                h_p = list(data1['sequence_id'])
                                h_umi_p = [
                                    int(x) for x in pd.to_numeric(
                                        data1['duplicate_count'])
                                ]
                                h_ccall_p = list(data1['c_call'])
                    if len(h_p) > 1:
                        highest_umi_h = max(h_umi_p)
                        highest_umi_idx = [
                            i for i, j in enumerate(h_umi_p)
                            if j == highest_umi_h
                        ]
                        keep_index_h = highest_umi_idx[0]
                        keep_hc_contig = h_p[keep_index_h]
                        umi_test = [
                            int(highest_umi_h) / x < umi_foldchange_cutoff
                            for x in h_umi_p[:keep_index_h] +
                            h_umi_p[keep_index_h:]
                        ]
                        sum_umi = sum(h_umi_p)
                        if 'IGHM' and 'IGHD' in h_ccall_p:
                            if all(cc_ == 'IGHM' or cc_ == 'IGHD'
                                   for cc_ in h_ccall_p):
                                pass
                        else:
                            if len(highest_umi_idx) > 1:
                                self.h_doublet.append(cell)
                            if sum_umi < 4:
                                self.h_doublet.append(cell)
                            if any(umi_test):
                                self.h_doublet.append(cell)
                            if len(highest_umi_idx) == 1:
                                other_umi_idx = [
                                    i for i, j in enumerate(h_umi_p)
                                    if j != highest_umi_h
                                ]
                                umi_test_ = [
                                    highest_umi_h / x >= umi_foldchange_cutoff
                                    for x in h_umi_p[:keep_index_h] +
                                    h_umi_p[keep_index_h:]
                                ]
                                umi_test_dict = dict(
                                    zip(other_umi_idx, umi_test_))
                                for otherindex in umi_test_dict:
                                    if umi_test_dict[otherindex]:
                                        if keep_highest_umi:
                                            self.drop_contig.append(
                                                h_p[otherindex])
                                            # refresh
                                data1 = pd.DataFrame(
                                    [data1.loc[keep_hc_contig]])
                                h_p = list(data1['sequence_id'])
            if len(self.Cell[cell]['VDJ']['NP']) > 0:
                data2 = pd.DataFrame([
                    x for x in self.Cell[cell]['VDJ']['NP']
                    if isinstance(x, dict)
                ],
                    index=[
                    x['sequence_id']
                    for x in self.Cell[cell]['VDJ']['NP']
                    if isinstance(x, dict)
                ])
                h_np = list(data2['sequence_id'])
                h_umi_np = [
                    int(x) for x in pd.to_numeric(data2['duplicate_count'])
                ]
                if len(h_np) > 1:
                    highest_umi_h = max(h_umi_np)
                    highest_umi_idx = [
                        i for i, j in enumerate(h_umi_np) if j == highest_umi_h
                    ]
                    if len(highest_umi_idx) == 1:
                        keep_index_h = highest_umi_idx[0]
                        keep_hc_contig = h_np[keep_index_h]
                        other_umi_idx = [
                            i for i, j in enumerate(h_umi_np)
                            if j != highest_umi_h
                        ]
                        umi_test_ = [
                            highest_umi_h / x >= umi_foldchange_cutoff
                            for x in h_umi_np[:keep_index_h] +
                            h_umi_np[keep_index_h:]
                        ]
                        umi_test_dict = dict(zip(other_umi_idx, umi_test_))
                        for otherindex in umi_test_dict:
                            if umi_test_dict[otherindex]:
                                self.drop_contig.append(h_np[otherindex])
                        # refresh
                        data2 = pd.DataFrame([data2.loc[keep_hc_contig]])
                        h_np = list(data2['sequence_id'])
                        h_umi_np = [
                            int(x)
                            for x in pd.to_numeric(data2['duplicate_count'])
                        ]
            if len(self.Cell[cell]['VJ']['P']) > 0:
                data3 = pd.DataFrame([
                    x
                    for x in self.Cell[cell]['VJ']['P'] if isinstance(x, dict)
                ],
                    index=[
                    x['sequence_id']
                    for x in self.Cell[cell]['VJ']['P']
                    if isinstance(x, dict)
                ])
                l_p = list(data3['sequence_id'])
                l_umi_p = [
                    int(x) for x in pd.to_numeric(data3['duplicate_count'])
                ]
                if len(l_p) > 1:
                    if 'sequence_alignment' in data3:
                        l_seq_p = list(data3['sequence_alignment'])
                        if len(list(set(l_seq_p))) == 1:
                            highest_umi_l = max(l_umi_p)
                            highest_umi_l_idx = [
                                i for i, j in enumerate(l_umi_p)
                                if j == highest_umi_l
                            ]
                            keep_index_l = highest_umi_l_idx[0]
                            self.drop_contig.append(l_p[:keep_index_l] +
                                                    l_p[keep_index_l:])
                            keep_lc_contig = l_p[keep_index_l]
                            data3.at[keep_lc_contig, 'duplicate_count'] = int(
                                np.sum(l_umi_p[:keep_index_l] +
                                       l_umi_p[keep_index_l:]))
                            self.umi_adjustment.update({
                                keep_lc_contig:
                                int(
                                    np.sum(l_umi_p[:keep_index_l] +
                                           l_umi_p[keep_index_l:]))
                            })
                            # refresh
                            data3 = pd.DataFrame([data3.loc[keep_lc_contig]])
                            l_p = list(data3['sequence_id'])
                            l_umi_p = [
                                int(x) for x in pd.to_numeric(
                                    data3['duplicate_count'])
                            ]
                    if len(l_p) > 1:
                        highest_umi_l = max(l_umi_p)
                        highest_umi_l_idx = [
                            i for i, j in enumerate(l_umi_p)
                            if j == highest_umi_l
                        ]
                        keep_index_l = highest_umi_l_idx[0]
                        keep_lc_contig = l_p[keep_index_l]
                        umi_test = [
                            highest_umi_l / x < umi_foldchange_cutoff
                            for x in l_umi_p[:keep_index_l] +
                            l_umi_p[keep_index_l:]
                        ]
                        sum_umi = sum(l_umi_p)
                        if len(highest_umi_l_idx) > 1:
                            self.l_doublet.append(cell)
                        if sum_umi < 4:
                            self.l_doublet.append(cell)
                        if any(umi_test):
                            self.l_doublet.append(cell)
                        if len(highest_umi_l_idx) == 1:
                            other_umi_idx_l = [
                                i for i, j in enumerate(l_umi_p)
                                if j != highest_umi_l
                            ]
                            umi_test_l = [
                                highest_umi_l / x >= umi_foldchange_cutoff
                                for x in l_umi_p[:keep_index_l] +
                                l_umi_p[keep_index_l:]
                            ]
                            umi_test_dict_l = dict(
                                zip(other_umi_idx_l, umi_test_l))
                            for otherindex in umi_test_dict_l:
                                if umi_test_dict_l[otherindex]:
                                    if keep_highest_umi:
                                        self.drop_contig.append(
                                            l_p[otherindex])
                                        # refresh
                            data3 = pd.DataFrame([data3.loc[keep_lc_contig]])
                            l_p = list(data3['sequence_id'])
            if len(self.Cell[cell]['VJ']['NP']) > 0:
                data4 = pd.DataFrame([
                    x for x in self.Cell[cell]['VJ']['NP']
                    if isinstance(x, dict)
                ],
                    index=[
                    x['sequence_id']
                    for x in self.Cell[cell]['VJ']['NP']
                    if isinstance(x, dict)
                ])
                l_np = list(data4['sequence_id'])
                l_umi_np = [
                    int(x) for x in pd.to_numeric(data4['duplicate_count'])
                ]
                if len(l_np) > 1:
                    highest_umi_l = max(l_umi_np)
                    highest_umi_l_idx = [
                        i for i, j in enumerate(l_umi_np) if j == highest_umi_l
                    ]
                    keep_index_l = highest_umi_l_idx[0]
                    keep_lc_contig = l_np[keep_index_l]
                    other_umi_idx_l = [
                        i for i, j in enumerate(l_umi_np) if j != highest_umi_l
                    ]
                    umi_test_l = [
                        highest_umi_l / x >= umi_foldchange_cutoff
                        for x in l_umi_np[:keep_index_l] +
                        l_umi_np[keep_index_l:]
                    ]
                    if len(highest_umi_l_idx) == 1:
                        umi_test_dict_l = dict(zip(other_umi_idx_l,
                                                   umi_test_l))
                        for otherindex in umi_test_dict_l:
                            if umi_test_dict_l[otherindex]:
                                if keep_highest_umi:
                                    self.drop_contig.append(l_np[otherindex])
                        data4 = pd.DataFrame([data4.loc[keep_lc_contig]])
                        l_np = list(data4['sequence_id'])

            if 'h_p' not in locals():
                h_p = []
            if 'l_p' not in locals():
                l_p = []
            if 'h_np' not in locals():
                h_np = []
            if 'l_np' not in locals():
                l_np = []

            # marking doublets defined by VJ chains
            if (len(h_p) == 1) & (len(l_p) > 1):
                self.l_doublet.append(cell)

            # marking poor bcr quality, defined as those with only VJ chains, those
            # that were have conflicting assignment of locus and V(D)J v-, d-, j- and c- calls,
            # and also those that are missing j calls (to catch non-productive).
            if len(h_p) < 1:
                if filter_poorqualitycontig:
                    self.poor_qual.append(cell)
                self.drop_contig.append(l_p)
            if len(h_p) == 1:
                v = v_dict[h_p[0]]
                j = j_dict[h_p[0]]
                d = d_dict[h_p[0]]
                c = c_dict[h_p[0]]
                if present(v):
                    if not re.search('IGH|TR[BD]|TRAV.*/DV', v):
                        if filter_poorqualitycontig:
                            self.poor_qual.append(cell)
                        self.drop_contig.append(l_p)
                        self.drop_contig.append(h_p)
                if present(d):
                    if not re.search('IGH|TR[BD]', d):
                        if filter_poorqualitycontig:
                            self.poor_qual.append(cell)
                        self.drop_contig.append(l_p)
                        self.drop_contig.append(h_p)
                if present(j):
                    if not re.search('IGH|TR[BD]', j):
                        if filter_poorqualitycontig:
                            self.poor_qual.append(cell)
                        self.drop_contig.append(l_p)
                        self.drop_contig.append(h_p)
                if present(c):
                    if not re.search('IGH|TR[BD]', c):
                        if filter_poorqualitycontig:
                            self.poor_qual.append(cell)
                        self.drop_contig.append(l_p)
                        self.drop_contig.append(h_p)

                if present(j):
                    if present(v):
                        if not_same_call(v, j, 'IGH'):
                            if filter_poorqualitycontig:
                                self.poor_qual.append(cell)
                            self.drop_contig.append(l_p)
                            self.drop_contig.append(h_p)
                        elif not_same_call(v, j, 'TRB'):
                            if filter_poorqualitycontig:
                                self.poor_qual.append(cell)
                            self.drop_contig.append(l_p)
                            self.drop_contig.append(h_p)
                        elif not_same_call(v, j, 'TRD'):
                            if not re.search('TRAV.*/DV', v):
                                if filter_poorqualitycontig:
                                    self.poor_qual.append(cell)
                                self.drop_contig.append(l_p)
                                self.drop_contig.append(h_p)

                    if present(d):
                        if not_same_call(d, j, 'IGH'):
                            if filter_poorqualitycontig:
                                self.poor_qual.append(cell)
                            self.drop_contig.append(l_p)
                            self.drop_contig.append(h_p)
                        elif not_same_call(d, j, 'TRB'):
                            if filter_poorqualitycontig:
                                self.poor_qual.append(cell)
                            self.drop_contig.append(l_p)
                            self.drop_contig.append(h_p)
                        elif not_same_call(d, j, 'TRD'):
                            if filter_poorqualitycontig:
                                self.poor_qual.append(cell)
                            self.drop_contig.append(l_p)
                            self.drop_contig.append(h_p)
                else:
                    if filter_poorqualitycontig:
                        self.poor_qual.append(cell)
                    self.drop_contig.append(l_p)
                    self.drop_contig.append(h_p)

            if len(h_p) > 1:
                for hx in h_p:
                    v = v_dict[hx]
                    d = d_dict[hx]
                    j = j_dict[hx]
                    c = c_dict[hx]
                    if present(v):
                        if not re.search('IGH|TR[BD]|TRAV.*/DV', v):
                            if filter_poorqualitycontig:
                                self.poor_qual.append(cell)
                            self.drop_contig.append(hx)
                    if present(d):
                        if not re.search('IGH|TR[BD]', d):
                            if filter_poorqualitycontig:
                                self.poor_qual.append(cell)
                            self.drop_contig.append(hx)
                    if present(j):
                        if not re.search('IGH|TR[BD]', j):
                            if filter_poorqualitycontig:
                                self.poor_qual.append(cell)
                            self.drop_contig.append(hx)
                    if present(c):
                        if not re.search('IGH|TR[BD]', c):
                            if filter_poorqualitycontig:
                                self.poor_qual.append(cell)
                            self.drop_contig.append(hx)
                    if present(j):
                        if present(v):
                            if not_same_call(v, j, 'IGH'):
                                if filter_poorqualitycontig:
                                    self.poor_qual.append(cell)
                                self.drop_contig.append(hx)
                            elif not_same_call(v, j, 'TRB'):
                                if filter_poorqualitycontig:
                                    self.poor_qual.append(cell)
                                self.drop_contig.append(hx)
                            elif not_same_call(v, j, 'TRD'):
                                if not re.search('TRAV.*/DV', v):
                                    if filter_poorqualitycontig:
                                        self.poor_qual.append(cell)
                                    self.drop_contig.append(hx)
                        if present(d):
                            if not_same_call(d, j, 'IGH'):
                                if filter_poorqualitycontig:
                                    self.poor_qual.append(cell)
                                self.drop_contig.append(hx)
                            elif not_same_call(d, j, 'TRB'):
                                if filter_poorqualitycontig:
                                    self.poor_qual.append(cell)
                                self.drop_contig.append(hx)
                            elif not_same_call(d, j, 'TRD'):
                                if filter_poorqualitycontig:
                                    self.poor_qual.append(cell)
                                self.drop_contig.append(hx)
                    else:
                        if filter_poorqualitycontig:
                            self.poor_qual.append(cell)
                        self.drop_contig.append(hx)

            if len(h_np) > 0:
                for hx in h_np:
                    v = v_dict[hx]
                    d = d_dict[hx]
                    j = j_dict[hx]
                    c = c_dict[hx]
                    if present(v):
                        if not re.search('IGH|TR[BD]|TRAV.*/DV', v):
                            self.drop_contig.append(hx)
                    if present(d):
                        if not re.search('IGH|TR[BD]', d):
                            self.drop_contig.append(hx)
                    if present(j):
                        if not re.search('IGH|TR[BD]', j):
                            self.drop_contig.append(hx)
                    if present(c):
                        if not re.search('IGH|TR[BD]', c):
                            self.drop_contig.append(hx)

                    if present(j):
                        if present(v):
                            if not_same_call(v, j, 'IGH'):
                                self.drop_contig.append(hx)
                            elif not_same_call(v, j, 'TRB'):
                                self.drop_contig.append(hx)
                            elif not_same_call(v, j, 'TRD'):
                                if not re.search('TRAV.*/DV', v):
                                    self.drop_contig.append(hx)
                        if present(d):
                            if not_same_call(d, j, 'IGH'):
                                self.drop_contig.append(hx)
                            elif not_same_call(d, j, 'TRB'):
                                self.drop_contig.append(hx)
                            elif not_same_call(d, j, 'TRD'):
                                self.drop_contig.append(hx)
                    else:
                        self.drop_contig.append(hx)
            if len(l_p) > 0:
                for lx in l_p:
                    v = v_dict[lx]
                    j = j_dict[lx]
                    c = c_dict[lx]
                    if present(v):
                        if re.search('IGH|TR[BD]', v):
                            if filter_poorqualitycontig:
                                self.poor_qual.append(cell)
                            self.drop_contig.append(lx)
                    if present(j):
                        if re.search('IGH|TR[BD]', j):
                            if filter_poorqualitycontig:
                                self.poor_qual.append(cell)
                            self.drop_contig.append(lx)
                    if present(c):
                        if re.search('IGH|TR[BD]', c):
                            if filter_poorqualitycontig:
                                self.poor_qual.append(cell)
                            self.drop_contig.append(lx)

                    if present(j):
                        if present(v):
                            if not_same_call(v, j, 'IGK'):
                                if filter_poorqualitycontig:
                                    self.poor_qual.append(cell)
                                self.drop_contig.append(lx)
                            elif not_same_call(v, j, 'IGL'):
                                if filter_poorqualitycontig:
                                    self.poor_qual.append(cell)
                                self.drop_contig.append(lx)
                            elif not_same_call(v, j, 'TRA'):
                                if filter_poorqualitycontig:
                                    self.poor_qual.append(cell)
                                self.drop_contig.append(lx)
                            elif not_same_call(v, j, 'TRG'):
                                if filter_poorqualitycontig:
                                    self.poor_qual.append(cell)
                                self.drop_contig.append(lx)
                    else:
                        if filter_poorqualitycontig:
                            self.poor_qual.append(cell)
                        self.drop_contig.append(lx)

            if len(l_np) > 0:
                for lx in l_np:
                    v = v_dict[lx]
                    j = j_dict[lx]
                    c = c_dict[lx]
                    if present(v):
                        if re.search('IGH|TR[BD]', v):
                            self.drop_contig.append(lx)
                    if present(j):
                        if re.search('IGH|TR[BD]', j):
                            self.drop_contig.append(lx)
                    if present(c):
                        if re.search('IGH|TR[BD]', c):
                            self.drop_contig.append(lx)

                    if present(j):
                        if present(v):
                            if not_same_call(v, j, 'IGK'):
                                self.drop_contig.append(lx)
                            elif not_same_call(v, j, 'IGL'):
                                self.drop_contig.append(lx)
                            elif not_same_call(v, j, 'TRA'):
                                self.drop_contig.append(lx)
                            elif not_same_call(v, j, 'TRG'):
                                self.drop_contig.append(lx)
                    else:
                        self.drop_contig.append(lx)


class FilterContigsLite:
    """
    `FilterContigsLite` class object.

    Main class object to run filter_contigs, lite mode.

    """

    def __init__(self, data):
        self.Cell = Tree()
        self.poor_qual = []
        self.h_doublet = []
        self.l_doublet = []
        self.drop_contig = []
        self.umi_adjustment = {}
        if 'v_call_genotyped' in data.columns:
            v_dict = dict(zip(data['sequence_id'], data['v_call_genotyped']))
        else:
            v_dict = dict(zip(data['sequence_id'], data['v_call']))
        d_dict = dict(zip(data['sequence_id'], data['d_call']))
        j_dict = dict(zip(data['sequence_id'], data['j_call']))
        c_dict = dict(zip(data['sequence_id'], data['c_call']))
        for contig, row in tqdm(data.iterrows(), desc="Preparing data"):
            cell = Contig(row).contig['cell_id']
            if Contig(row).contig['locus'] in HEAVYLONG:
                if Contig(row).contig['productive'] in TRUES:
                    self.Cell[cell]['VDJ']['P'][Contig(row).contig].value = 1
                elif Contig(row).contig['productive'] in FALSES:
                    self.Cell[cell]['VDJ']['NP'][Contig(row).contig].value = 1
            elif Contig(row).contig['locus'] in LIGHTSHORT:
                if Contig(row).contig['productive'] in TRUES:
                    self.Cell[cell]['VJ']['P'][Contig(row).contig].value = 1
                elif Contig(row).contig['productive'] in FALSES:
                    self.Cell[cell]['VJ']['NP'][Contig(row).contig].value = 1
        for cell in tqdm(self.Cell,
                         desc='Scanning for poor quality/ambiguous contigs'):
            if len(self.Cell[cell]['VDJ']['P']) > 0:
                data1 = pd.DataFrame([
                    x for x in self.Cell[cell]['VDJ']['P']
                    if isinstance(x, dict)
                ],
                    index=[
                    x['sequence_id']
                    for x in self.Cell[cell]['VDJ']['P']
                    if isinstance(x, dict)
                ])
                h_p = list(data1['sequence_id'])
                h_umi_p = [
                    int(x) for x in pd.to_numeric(data1['duplicate_count'])
                ]
                h_ccall_p = list(data1['c_call'])
                if len(h_p) > 1:
                    if 'sequence_alignment' in data1:
                        h_seq_p = list(data1['sequence_alignment'])
                        if len(set(h_seq_p)) == 1:
                            if len(set(h_ccall_p)) == 1:
                                highest_umi_h = max(h_umi_p)
                                highest_umi_h_idx = [
                                    i for i, j in enumerate(h_umi_p)
                                    if j == highest_umi_h
                                ]
                                keep_index_h = highest_umi_h_idx[0]
                                self.drop_contig.append(h_p[:keep_index_h] +
                                                        h_p[keep_index_h:])
                                keep_hc_contig = h_p[keep_index_h]
                                data1[keep_hc_contig, 'duplicate_count'] = int(
                                    np.sum(h_umi_p[:keep_index_h] +
                                           h_umi_p[keep_index_h:]))
                                self.umi_adjustment.update({
                                    keep_hc_contig:
                                    int(
                                        np.sum(h_umi_p[:keep_index_h] +
                                               h_umi_p[keep_index_h:]))
                                })
                                # refresh
                                data1 = pd.DataFrame(
                                    [data1.loc[keep_hc_contig]])
                                h_p = list(data1['sequence_id'])
                                h_umi_p = [
                                    int(x) for x in pd.to_numeric(
                                        data1['duplicate_count'])
                                ]
            if len(self.Cell[cell]['VDJ']['NP']) > 0:
                data2 = pd.DataFrame([
                    x for x in self.Cell[cell]['VDJ']['NP']
                    if isinstance(x, dict)
                ],
                    index=[
                    x['sequence_id']
                    for x in self.Cell[cell]['VDJ']['NP']
                    if isinstance(x, dict)
                ])
                h_np = list(data2['sequence_id'])
                h_umi_np = [
                    int(x) for x in pd.to_numeric(data2['duplicate_count'])
                ]
            if len(self.Cell[cell]['VJ']['P']) > 0:
                data3 = pd.DataFrame([
                    x
                    for x in self.Cell[cell]['VJ']['P'] if isinstance(x, dict)
                ],
                    index=[
                    x['sequence_id']
                    for x in self.Cell[cell]['VJ']['P']
                    if isinstance(x, dict)
                ])
                l_p = list(data3['sequence_id'])
                l_umi_p = [
                    int(x) for x in pd.to_numeric(data3['duplicate_count'])
                ]
                if len(l_p) > 1:
                    if 'sequence_alignment' in data3:
                        l_seq_p = list(data3['sequence_alignment'])
                        if len(list(set(l_seq_p))) == 1:
                            highest_umi_l = max(l_umi_p)
                            highest_umi_l_idx = [
                                i for i, j in enumerate(l_umi_p)
                                if j == highest_umi_l
                            ]
                            keep_index_l = highest_umi_l_idx[0]
                            self.drop_contig.append(l_p[:keep_index_l] +
                                                    l_p[keep_index_l:])
                            keep_lc_contig = l_p[keep_index_l]
                            data3.at[keep_lc_contig, 'duplicate_count'] = int(
                                np.sum(l_umi_p[:keep_index_l] +
                                       l_umi_p[keep_index_l:]))
                            self.umi_adjustment.update({
                                keep_lc_contig:
                                int(
                                    np.sum(l_umi_p[:keep_index_l] +
                                           l_umi_p[keep_index_l:]))
                            })
                            # refresh
                            data3 = pd.DataFrame([data3.loc[keep_lc_contig]])
                            l_p = list(data3['sequence_id'])
                            l_umi_p = [
                                int(x) for x in pd.to_numeric(
                                    data3['duplicate_count'])
                            ]
            if len(self.Cell[cell]['VJ']['NP']) > 0:
                data4 = pd.DataFrame([
                    x for x in self.Cell[cell]['VJ']['NP']
                    if isinstance(x, dict)
                ],
                    index=[
                    x['sequence_id']
                    for x in self.Cell[cell]['VJ']['NP']
                    if isinstance(x, dict)
                ])
                l_np = list(data4['sequence_id'])
                l_umi_np = [
                    int(x) for x in pd.to_numeric(data4['duplicate_count'])
                ]

            if 'h_p' not in locals():
                h_p = []
            if 'l_p' not in locals():
                l_p = []
            if 'h_np' not in locals():
                h_np = []
            if 'l_np' not in locals():
                l_np = []

            if len(h_p) > 0:
                for hx in h_p:
                    v = v_dict[hx]
                    d = d_dict[hx]
                    j = j_dict[hx]
                    c = c_dict[hx]
                    if present(v):
                        if not re.search('IGH|TR[BD]|TRAV.*/DV', v):
                            self.drop_contig.append(hx)
                    if present(d):
                        if not re.search('IGH|TR[BD]', d):
                            self.drop_contig.append(hx)
                    if present(j):
                        if not re.search('IGH|TR[BD]', j):
                            self.drop_contig.append(hx)
                    if present(c):
                        if not re.search('IGH|TR[BD]', c):
                            self.drop_contig.append(hx)
                    if present(j):
                        if present(v):
                            if not_same_call(v, j, 'IGH'):
                                self.drop_contig.append(hx)
                            elif not_same_call(v, j, 'TRB'):
                                self.drop_contig.append(hx)
                            elif not_same_call(v, j, 'TRD'):
                                if not re.search('TRAV.*/DV', v):
                                    self.drop_contig.append(hx)
                        if present(d):
                            if not_same_call(d, j, 'IGH'):
                                self.drop_contig.append(hx)
                            elif not_same_call(d, j, 'TRB'):
                                self.drop_contig.append(hx)
                            elif not_same_call(d, j, 'TRD'):
                                self.drop_contig.append(hx)
                    else:
                        self.drop_contig.append(hx)

            if len(h_np) > 0:
                for hx in h_np:
                    v = v_dict[hx]
                    d = d_dict[hx]
                    j = j_dict[hx]
                    c = c_dict[hx]
                    if present(v):
                        if not re.search('IGH|TR[BD]|TRAV.*/DV', v):
                            self.drop_contig.append(hx)
                    if present(d):
                        if not re.search('IGH|TR[BD]', d):
                            self.drop_contig.append(hx)
                    if present(j):
                        if not re.search('IGH|TR[BD]', j):
                            self.drop_contig.append(hx)
                    if present(c):
                        if not re.search('IGH|TR[BD]', c):
                            self.drop_contig.append(hx)

                    if present(j):
                        if present(v):
                            if not_same_call(v, j, 'IGH'):
                                self.drop_contig.append(hx)
                            elif not_same_call(v, j, 'TRB'):
                                self.drop_contig.append(hx)
                            elif not_same_call(v, j, 'TRD'):
                                if not re.search('TRAV.*/DV', v):
                                    self.drop_contig.append(hx)
                        if present(d):
                            if not_same_call(d, j, 'IGH'):
                                self.drop_contig.append(hx)
                            elif not_same_call(d, j, 'TRB'):
                                self.drop_contig.append(hx)
                            elif not_same_call(d, j, 'TRD'):
                                self.drop_contig.append(hx)
                    else:
                        self.drop_contig.append(hx)
            if len(l_p) > 0:
                for lx in l_p:
                    v = v_dict[lx]
                    j = j_dict[lx]
                    c = c_dict[lx]
                    if present(v):
                        if re.search('IGH|TR[BD]', v):
                            self.drop_contig.append(lx)
                    if present(j):
                        if re.search('IGH|TR[BD]', j):
                            self.drop_contig.append(lx)
                    if present(c):
                        if re.search('IGH|TR[BD]', c):
                            self.drop_contig.append(lx)

                    if present(j):
                        if present(v):
                            if not_same_call(v, j, 'IGK'):
                                self.drop_contig.append(lx)
                            elif not_same_call(v, j, 'IGL'):
                                self.drop_contig.append(lx)
                            elif not_same_call(v, j, 'TRA'):
                                self.drop_contig.append(lx)
                            elif not_same_call(v, j, 'TRG'):
                                self.drop_contig.append(lx)
                    else:
                        self.drop_contig.append(lx)

            if len(l_np) > 0:
                for lx in l_np:
                    v = v_dict[lx]
                    j = j_dict[lx]
                    c = c_dict[lx]
                    if present(v):
                        if re.search('IGH|TR[BD]', v):
                            self.drop_contig.append(lx)
                    if present(j):
                        if re.search('IGH|TR[BD]', j):
                            self.drop_contig.append(lx)
                    if present(c):
                        if re.search('IGH|TR[BD]', c):
                            self.drop_contig.append(lx)

                    if present(j):
                        if present(v):
                            if not_same_call(v, j, 'IGK'):
                                self.drop_contig.append(lx)
                            elif not_same_call(v, j, 'IGL'):
                                self.drop_contig.append(lx)
                            elif not_same_call(v, j, 'TRA'):
                                self.drop_contig.append(lx)
                            elif not_same_call(v, j, 'TRG'):
                                self.drop_contig.append(lx)
                    else:
                        self.drop_contig.append(lx)


def run_igblastn(fasta: Union[str, PathLike],
                 igblast_db: Optional[str] = None,
                 org: Literal['human', 'mouse'] = 'human',
                 loci: Literal['ig', 'tr'] = 'ig',
                 evalue: float = 1e-4,
                 min_d_match: int = 9,
                 verbose: bool = False):
    """
    Reannotate with IgBLASTn.

    Parameters
    ----------
    fasta : PathLike
        fasta file for reannotation.
    igblast_db : PathLike, Optional
        path to igblast database.
    org : str
        organism for germline sequences.
    loci : str
        `ig` or `tr` mode for running igblastn.
    evalue : float
        This is the statistical significance threshold for reporting matches
        against database sequences. Lower EXPECT thresholds are more stringent
        and report only high similarity matches. Choose higher EXPECT value
        (for example 1 or more) if you expect a low identity between your query
        sequence and the targets.
    min_d_match : int
        minimum D nucleotide match.
    verbose : bool
        whether or not to print the command used in terminal. Default is False.

    """
    env = os.environ.copy()
    if igblast_db is None:
        try:
            igdb = env['IGDATA']
        except KeyError:
            raise KeyError(
                ('Environmental variable IGDATA must be set. Otherwise,' +
                 ' please provide path to igblast database'))
    else:
        env['IGDATA'] = igblast_db
        igdb = env['IGDATA']

    outfolder = os.path.abspath(os.path.dirname(fasta)) + '/tmp'
    informat_dict = {'blast': '_igblast.fmt7', 'airr': '_igblast.tsv'}
    if not os.path.exists(outfolder):
        os.makedirs(outfolder)

    loci_type = {'ig': 'Ig', 'tr': 'TCR'}
    outformat = {'blast': '7 std qseq sseq btop', 'airr': '19'}

    for fileformat in ['blast', 'airr']:
        outfile = os.path.basename(fasta).split(
            '.fasta')[0] + informat_dict[fileformat]
        if loci == 'tr':
            cmd = [
                'igblastn', '-germline_db_V',
                igdb + '/database/imgt_' + org + '_' + loci + '_v',
                '-germline_db_D',
                igdb + '/database/imgt_' + org + '_' + loci + '_d',
                '-germline_db_J',
                igdb + '/database/imgt_' + org + '_' + loci + '_j',
                '-auxiliary_data', igdb + 'optional_file/' + org + '_gl.aux',
                '-domain_system', 'imgt', '-ig_seqtype', loci_type[loci],
                '-organism', org, '-outfmt', outformat[fileformat], '-query',
                fasta, '-out', "{}/{}".format(outfolder, outfile), '-evalue',
                str(evalue), '-min_D_match',
                str(min_d_match), '-D_penalty',
                str(-4)
            ]
        else:
            cmd = [
                'igblastn', '-germline_db_V',
                igdb + '/database/imgt_' + org + '_' + loci + '_v',
                '-germline_db_D',
                igdb + '/database/imgt_' + org + '_' + loci + '_d',
                '-germline_db_J',
                igdb + '/database/imgt_' + org + '_' + loci + '_j',
                '-auxiliary_data', igdb + 'optional_file/' + org + '_gl.aux',
                '-domain_system', 'imgt', '-ig_seqtype', loci_type[loci],
                '-organism', org, '-outfmt', outformat[fileformat], '-query',
                fasta, '-out', "{}/{}".format(outfolder, outfile), '-evalue',
                str(evalue), '-min_D_match',
                str(min_d_match)
            ]

        if verbose:
            print('Running command: %s\n' % (' '.join(cmd)))
        run(cmd, env=env)  # logs are printed to terminal


def assign_DJ(
        fasta: Union[str, PathLike],
        org: Literal['human', 'mouse'] = 'human',
        loci: Literal['ig', 'tr'] = 'tr',
        call: Literal['d', 'j'] = 'j',
        database: Optional[str] = None,
        evalue: float = 1e-4,
        max_hsps: int = 10,
        dust: Optional[Union[Literal['yes', 'no'], str]] = None,
        word_size: Optional[int] = None,
        outfmt: str = ('6 qseqid sseqid pident length mismatch gapopen ' +
                       'qstart qend sstart send evalue bitscore qseq sseq'),
        filename_prefix: Optional[str] = None,
        overwrite: bool = False,
        verbose: bool = False):
    """
    Annotate contigs with constant region call using blastn.

    Parameters
    ----------
    fasta : str, PathLike
        path to fasta file.
    org : str
        organism of reference folder. Default is 'human'.
    loci : str
        locus. 'ig' or 'tr',
    call : str
        Either 'd' of 'j' gene.
    database : str, PathLike, Optional
        path to database.
        Defaults to `$IGDATA` environmental variable if v/d/j_call.
        Defaults to `$BLASTDB` environmental variable if c_call.
    evalue : float
        This is the statistical significance threshold for reporting matches
        against database sequences. Lower EXPECT thresholds are more stringent
        and report only high similarity matches. Choose higher EXPECT value
        (for example 1 or more) if you expect a low identity between your query
        sequence and the targets.
    max_hsps: int
        Maximum number of HSPs (alignments) to keep for any single query-subject pair.
        The HSPs shown will be the best as judged by expect value. This number should
        be an integer that is one or greater. Setting it to one will show only the best
        HSP for every query-subject pair. Only affects the output file in the tmp folder.
    dust: str
        dustmasker options. Filter query sequence with DUST
        Format: 'yes', or 'no' to disable. Accepts str.
        If None, defaults to `20 64 1`.
    word_size : int
        Word size for wordfinder algorithm (length of best perfect match).
        Must be >=4. None defaults to 4.
    filename_prefix : str, Optional
        prefix of file name preceding '_contig'. None defaults to 'filtered'.
    overwrite: bool
        whether or not to overwrite the assignments.
    verbose : bool
        whether or not to print the blast command in terminal.
        Default is False.

    Returns
    -------
        D/J genes assigned.
    """
    # main function from here
    filePath = check_filepath(fasta,
                              filename_prefix=filename_prefix,
                              endswith='.fasta')
    if filePath is None:
        raise FileNotFoundError(
            ('Path to fasta file is unknown. Please specify ' +
             'path to fasta file or folder containing fasta file.'))

    # run blast
    blast_out = run_blastn(fasta=filePath,
                           database=database,
                           org=org,
                           loci=loci,
                           call=call,
                           max_hsps=max_hsps,
                           evalue=evalue,
                           outfmt=outfmt,
                           dust=dust,
                           word_size=word_size,
                           verbose=verbose)

    # read the original object
    passfile = "{}/tmp/{}.tsv".format(
        os.path.dirname(filePath),
        os.path.basename(filePath).split('.fasta')[0] + '_igblast_db-pass')
    failfile = "{}/tmp/{}.tsv".format(
        os.path.dirname(filePath),
        os.path.basename(filePath).split('.fasta')[0] + '_igblast_db-fail')

    transfer_assignment(passfile=passfile,
                        failfile=failfile,
                        blast_result=blast_out.drop_duplicates(
                            subset='sequence_id', keep='first'),
                        eval_threshold=evalue,
                        call=call,
                        overwrite=overwrite)


def run_blastn(
        fasta: Union[PathLike, str],
        database: Optional[Union[PathLike, str]],
        org: Literal['human', 'mouse'] = 'human',
        loci: Literal['ig', 'tr'] = 'ig',
        call: Literal['v', 'd', 'j', 'c'] = 'c',
        max_hsps: int = 10,
        evalue: float = 1e-4,
        outfmt: str = ('6 qseqid sseqid pident length mismatch gapopen ' +
                       'qstart qend sstart send evalue bitscore qseq sseq'),
        dust: Optional[Union[Literal['yes', 'no'], str]] = None,
        word_size: Optional[int] = None,
        verbose: bool = False):
    """
    Annotate contigs using blastn.

    Parameters
    ----------
    fasta : str, PathLike
        path to fasta file.
    database : str, PathLike, Optional
        path to database.
        Defaults to `$IGDATA` environmental variable if v/d/j_call.
        Defaults to `$BLASTDB` environmental variable if c_call.
    org : str
        organism of reference folder. Default is 'human'.
    loci : str
        locus. 'ig' or 'tr',
    call : str
        Either 'v', 'd', 'j' or 'c' gene.
    max_hsps: int
        Maximum number of HSPs (alignments) to keep for any single query-subject pair.
        The HSPs shown will be the best as judged by expect value. This number should
        be an integer that is one or greater. Setting it to one will show only the best
        HSP for every query-subject pair. Only affects the output file in the tmp folder.
    evalue : float
        This is the statistical significance threshold for reporting matches
        against database sequences. Lower EXPECT thresholds are more stringent
        and report only high similarity matches. Choose higher EXPECT value
        (for example 1 or more) if you expect a low identity between your query
        sequence and the targets.
    outfmt : str
        blastn output format.
    dust: str
        dustmasker options. Filter query sequence with DUST
        Format: 'yes', or 'no' to disable. Accepts str.
        If None, defaults to `20 64 1`.
    word_size : int
        Word size for wordfinder algorithm (length of best perfect match).
        Must be >=4. None defaults to 4.
    verbose : bool
        whether or not to print the blast command in terminal.
        Default is False.

    Returns
    -------
        blastn assignment.
    """
    env = os.environ.copy()
    if call != 'c':
        if database is None:
            try:
                bdb = env['IGDATA']
            except KeyError:
                raise KeyError(
                    ('Environmental variable IGDATA must be set. ' +
                     'Otherwise, please provide path to igblast database.'))
            bdb = bdb + 'database/imgt_' + org + '_' + loci + '_' + call
        else:
            env['IGDATA'] = database
            bdb = database
            if not bdb.endswith('_' + loci + '_' + call):
                bdb = bdb + 'database/imgt_' + org + '_' + loci + '_' + call
    else:
        if database is None:
            try:
                bdb = env['BLASTDB']
            except KeyError:
                raise KeyError(
                    ('Environmental variable BLASTDB must be set. ' +
                     'Otherwise, please provide path to blast database'))
            bdb = bdb + org + '/' + org + '_BCR_C.fasta'
        else:
            env['BLASTDB'] = database
            bdb = database

    cmd = [
        'blastn', '-db', bdb, '-evalue',
        str(evalue), '-max_hsps',
        str(max_hsps), '-outfmt', outfmt, '-query', fasta
    ]

    if dust is not None:
        cmd = cmd + ['-dust', str(dust)]
    if word_size is not None:
        cmd = cmd + ['-word_size', str(word_size)]

    blast_out = "{}/tmp/{}.tsv".format(
        os.path.dirname(fasta),
        os.path.basename(fasta).split('.fasta')[0] + '_' + call + '_blast')

    if verbose:
        print('Running command: %s\n' % (' '.join(cmd)))
    with open(blast_out, 'w') as out:
        run(cmd, stdout=out, env=env)
    try:
        dat = pd.read_csv(blast_out, sep='\t', header=None)
        dat.columns = [
            'sequence_id', call + '_call', call + '_identity',
            call + '_alignment_length', call + '_number_of_mismatches',
            call + '_number_of_gap_openings', call + '_sequence_start',
            call + '_sequence_end', call + '_germline_start',
            call + '_germline_end', call + '_support', call + '_score',
            call + '_sequence_alignment', call + '_germline_alignment'
        ]
    except pd.errors.EmptyDataError:
        dat = pd.DataFrame(columns=[
            'sequence_id', call + '_call', call + '_identity', call +
            '_alignment_length', call + '_number_of_mismatches', call +
            '_number_of_gap_openings', call + '_sequence_start', call +
            '_sequence_end', call + '_germline_start', call +
            '_germline_end', call + '_support', call + '_score', call +
            '_sequence_alignment', call + '_germline_alignment'
        ])
    write_blastn(dat, blast_out)
    dat = load_data(dat)
    return (dat)


def transfer_assignment(passfile: Union[PathLike, str],
                        failfile: Union[PathLike, str],
                        blast_result: pd.DataFrame,
                        eval_threshold: float,
                        call: Literal['v', 'd', 'j', 'c'] = 'c',
                        overwrite: bool = False):
    if os.path.isfile(passfile):
        db_pass = load_data(passfile)
    else:
        db_pass = None
    if os.path.isfile(failfile):
        db_fail = load_data(failfile)
        # should be pretty safe to fill this in
        db_fail['vj_in_frame'].fillna(value='F', inplace=True)
        db_fail['productive'].fillna(value='F', inplace=True)
        db_fail['c_call'].fillna(value='', inplace=True)
        db_fail['v_call'].fillna(value='', inplace=True)
        db_fail['d_call'].fillna(value='', inplace=True)
        db_fail['j_call'].fillna(value='', inplace=True)
        db_fail['locus'].fillna(value='', inplace=True)
        for i, r in db_fail.iterrows():
            if not present(r.locus):
                calls = list(
                    set([
                        r.v_call[:3], r.d_call[:3], r.j_call[:3], r.c_call[:3]
                    ]))
                locus = ''.join([c for c in calls if present(c)])
                if len(locus) == 3:
                    db_fail.at[i, 'locus'] = locus
    else:
        db_fail = None
    if blast_result.shape[0] < 1:
        blast_result = None

    if blast_result is not None:
        if db_pass is not None:
            if call + '_support' in db_pass:
                db_pass_evalues = dict(db_pass[call + '_support'])
            if call + '_score' in db_pass:
                db_pass_scores = dict(db_pass[call + '_score'])
            db_pass[call + '_call'].fillna(value='', inplace=True)
            db_pass_call = dict(db_pass[call + '_call'])
            if call + '_support' in db_pass:
                db_pass[call +
                        '_support_igblastn'] = pd.Series(db_pass_evalues)
            if call + '_score' in db_pass:
                db_pass[call + '_score_igblastn'] = pd.Series(db_pass_scores)
            db_pass[call + '_call_igblastn'] = pd.Series(db_pass_call)
            db_pass[call + '_call_igblastn'].fillna(value='', inplace=True)
            for col in blast_result:
                if col != 'sequence_id':
                    db_pass[col + '_blastn'] = pd.Series(blast_result[col])
                    if col in [
                            call + '_call', call + '_sequence_alignment',
                            call + '_germline_alignment'
                    ]:
                        db_pass[col + '_blastn'].fillna(value='', inplace=True)
            db_pass[call + '_source'] = ''
            if overwrite:
                for i in db_pass['sequence_id']:
                    vend = db_pass.loc[i, 'v_sequence_end']
                    if not present(vend):
                        vend_ = 0
                    else:
                        vend_ = vend
                    jstart = db_pass.loc[i, 'j_sequence_start']
                    if not present(jstart):
                        jstart_ = 1000
                    else:
                        jstart_ = jstart
                    callstart = db_pass.loc[i, call + '_sequence_start_blastn']
                    callend = db_pass.loc[i, call + '_sequence_end_blastn']
                    if (callstart >= vend_) and (callend <= jstart_):
                        if call + '_support_igblastn' in db_pass:
                            eval1 = db_pass.loc[i, call + '_support_igblastn']
                        else:
                            eval1 = 1
                        eval2 = db_pass.loc[i, call + '_support_blastn']
                        if db_pass.loc[i,
                                       call + '_call_igblastn'] != db_pass.loc[
                                           i, call + '_call_blastn']:
                            if call + '_call_10x' in db_pass:
                                if re.sub(
                                        '[*][0-9][0-9]', '',
                                        db_pass.loc[i, call + '_call_blastn']
                                ) != db_pass.loc[i, call + '_call_10x']:
                                    if present(eval1):
                                        if eval1 > eval2:
                                            db_pass.at[i, call +
                                                       '_call'] = db_pass.at[
                                                           i, call +
                                                           '_call_blastn']
                                            db_pass.at[
                                                i, call +
                                                '_sequence_start'] = db_pass.at[
                                                    i, call +
                                                    '_sequence_start_blastn']
                                            db_pass.at[
                                                i, call +
                                                '_sequence_end'] = db_pass.at[
                                                    i, call +
                                                    '_sequence_end_blastn']
                                            db_pass.at[
                                                i, call +
                                                '_germline_start'] = db_pass.at[
                                                    i, call +
                                                    '_germline_start_blastn']
                                            db_pass.at[
                                                i, call +
                                                '_germline_end'] = db_pass.at[
                                                    i, call +
                                                    '_germline_end_blastn']
                                            db_pass.at[i, call +
                                                       '_source'] = 'blastn'
                                    else:
                                        if present(eval2):
                                            db_pass.at[i, call +
                                                       '_call'] = db_pass.at[
                                                           i, call +
                                                           '_call_blastn']
                                            db_pass.at[
                                                i, call +
                                                '_sequence_start'] = db_pass.at[
                                                    i, call +
                                                    '_sequence_start_blastn']
                                            db_pass.at[
                                                i, call +
                                                '_sequence_end'] = db_pass.at[
                                                    i, call +
                                                    '_sequence_end_blastn']
                                            db_pass.at[
                                                i, call +
                                                '_germline_start'] = db_pass.at[
                                                    i, call +
                                                    '_germline_start_blastn']
                                            db_pass.at[
                                                i, call +
                                                '_germline_end'] = db_pass.at[
                                                    i, call +
                                                    '_germline_end_blastn']
                                            db_pass.at[i, call +
                                                       '_source'] = 'blastn'
                                else:
                                    db_pass.at[i, call + '_source'] = '10x'
                                    db_pass.at[i, call + '_call'] = db_pass.at[
                                        i, call + '_call_blastn']
                                    if present(db_pass.loc[i, 'junction_10x']):
                                        if present(db_pass.loc[i, 'junction']):
                                            if db_pass.loc[
                                                    i,
                                                    'junction'] != db_pass.loc[
                                                        i, 'junction_10x']:
                                                db_pass.at[
                                                    i,
                                                    'junction'] = db_pass.at[
                                                        i, 'junction_10x']
                                                db_pass.at[
                                                    i,
                                                    'junction_aa'] = db_pass.at[
                                                        i, 'junction_10x_aa']
                        else:
                            if present(eval1):
                                if eval1 > eval2:
                                    db_pass.at[i, call + '_call'] = db_pass.at[
                                        i, call + '_call_blastn']
                                    db_pass.at[i, call +
                                               '_sequence_start'] = db_pass.at[
                                                   i, call +
                                                   '_sequence_start_blastn']
                                    db_pass.at[i, call +
                                               '_sequence_end'] = db_pass.at[
                                                   i, call +
                                                   '_sequence_end_blastn']
                                    db_pass.at[i, call +
                                               '_germline_start'] = db_pass.at[
                                                   i, call +
                                                   '_germline_start_blastn']
                                    db_pass.at[i, call +
                                               '_germline_end'] = db_pass.at[
                                                   i, call +
                                                   '_germline_end_blastn']
                                    db_pass.at[i, call + '_source'] = 'blastn'
                            else:
                                if present(eval2):
                                    db_pass.at[i, call + '_call'] = db_pass.at[
                                        i, call + '_call_blastn']
                                    db_pass.at[i, call +
                                               '_sequence_start'] = db_pass.at[
                                                   i, call +
                                                   '_sequence_start_blastn']
                                    db_pass.at[i, call +
                                               '_sequence_end'] = db_pass.at[
                                                   i, call +
                                                   '_sequence_end_blastn']
                                    db_pass.at[i, call +
                                               '_germline_start'] = db_pass.at[
                                                   i, call +
                                                   '_germline_start_blastn']
                                    db_pass.at[i, call +
                                               '_germline_end'] = db_pass.at[
                                                   i, call +
                                                   '_germline_end_blastn']
                                    db_pass.at[i, call + '_source'] = 'blastn'

                vend = db_pass['v_sequence_end']
                dstart = db_pass['d_sequence_start']
                dend = db_pass['d_sequence_end']
                jstart = db_pass['j_sequence_start']

                np1 = [
                    str(int(n)) if n >= 0 else ''
                    for n in [(d - v) -
                              1 if pd.notnull(v) and pd.notnull(d) else np.nan
                              for v, d in zip(vend, dstart)]
                ]
                np2 = [
                    str(int(n)) if n >= 0 else ''
                    for n in [(j - d) -
                              1 if pd.notnull(j) and pd.notnull(d) else np.nan
                              for d, j in zip(dend, jstart)]
                ]

                db_pass['np1_length'] = np1
                db_pass['np2_length'] = np2

                for i in db_pass['sequence_id']:
                    if not present(db_pass.loc[i, 'np1_length']):
                        vend = db_pass.loc[i, 'v_sequence_end']
                        if present(vend):
                            jstart = db_pass.loc[i, 'j_sequence_start']
                            if present(jstart):
                                np1l = (jstart - vend) - 1
                                if np1l >= 0:
                                    db_pass.loc[i, 'np1_length'] = np1l
            # fill in blanks
            db_pass = sanitize_data(db_pass)
            db_pass.to_csv(passfile, sep='\t', index=False)

        if db_fail is not None:
            if call + '_support' in db_fail:
                db_fail_evalues = dict(db_fail[call + '_support'])
            if call + '_score' in db_fail:
                db_fail_scores = dict(db_fail[call + '_score'])
            db_fail[call + '_call'].fillna(value='', inplace=True)
            db_fail_call = dict(db_fail[call + '_call'])
            if call + '_support' in db_fail:
                db_fail[call +
                        '_support_igblastn'] = pd.Series(db_fail_evalues)
            if call + '_score' in db_fail:
                db_fail[call + '_score_igblastn'] = pd.Series(db_fail_scores)
            db_fail[call + '_call_igblastn'] = pd.Series(db_fail_call)
            db_fail[call + '_call_igblastn'].fillna(value='', inplace=True)
            for col in blast_result:
                if col != 'sequence_id':
                    db_fail[col + '_blastn'] = pd.Series(blast_result[col])
                    if col in [
                            call + '_call', call + '_sequence_alignment',
                            call + '_germline_alignment'
                    ]:
                        db_fail[col + '_blastn'].fillna(value='', inplace=True)
            db_fail[call + '_source'] = ''
            if overwrite:
                for i in db_fail['sequence_id']:
                    vend = db_fail.loc[i, 'v_sequence_end']
                    if not present(vend):
                        vend_ = 0
                    else:
                        vend_ = vend
                    jstart = db_fail.loc[i, 'j_sequence_start']
                    if not present(jstart):
                        jstart_ = 1000
                    else:
                        jstart_ = jstart
                    callstart = db_fail.loc[i, call + '_sequence_start_blastn']
                    callend = db_fail.loc[i, call + '_sequence_end_blastn']
                    if (callstart >= vend_) and (callend <= jstart_):
                        if call + '_support_igblastn' in db_fail:
                            eval1 = db_fail.loc[i, call + '_support_igblastn']
                        else:
                            eval1 = 1
                        eval2 = db_fail.loc[i, call + '_support_blastn']
                        if db_fail.loc[i,
                                       call + '_call_igblastn'] != db_fail.loc[
                                           i, call + '_call_blastn']:
                            if call + '_call_10x' in db_fail:
                                if re.sub(
                                        '[*][0-9][0-9]', '',
                                        db_fail.loc[i, call + '_call_blastn']
                                ) != db_fail.loc[i, call + '_call_10x']:
                                    if present(eval1):
                                        if eval1 > eval2:
                                            db_fail.at[i, call +
                                                       '_call'] = db_fail.at[
                                                           i, call +
                                                           '_call_blastn']
                                            db_fail.at[
                                                i, call +
                                                '_sequence_start'] = db_fail.at[
                                                    i, call +
                                                    '_sequence_start_blastn']
                                            db_fail.at[
                                                i, call +
                                                '_sequence_end'] = db_fail.at[
                                                    i, call +
                                                    '_sequence_end_blastn']
                                            db_fail.at[
                                                i, call +
                                                '_germline_start'] = db_fail.at[
                                                    i, call +
                                                    '_germline_start_blastn']
                                            db_fail.at[
                                                i, call +
                                                '_germline_end'] = db_fail.at[
                                                    i, call +
                                                    '_germline_end_blastn']
                                            db_fail.at[i, call +
                                                       '_source'] = 'blastn'
                                    else:
                                        if present(eval2):
                                            db_fail.at[i, call +
                                                       '_call'] = db_fail.at[
                                                           i, call +
                                                           '_call_blastn']
                                            db_fail.at[
                                                i, call +
                                                '_sequence_start'] = db_fail.at[
                                                    i, call +
                                                    '_sequence_start_blastn']
                                            db_fail.at[
                                                i, call +
                                                '_sequence_end'] = db_fail.at[
                                                    i, call +
                                                    '_sequence_end_blastn']
                                            db_fail.at[
                                                i, call +
                                                '_germline_start'] = db_fail.at[
                                                    i, call +
                                                    '_germline_start_blastn']
                                            db_fail.at[
                                                i, call +
                                                '_germline_end'] = db_fail.at[
                                                    i, call +
                                                    '_germline_end_blastn']
                                            db_fail.at[i, call +
                                                       '_source'] = 'blastn'
                                else:
                                    db_fail.at[i, call + '_source'] = '10x'
                                    db_fail.at[i, call + '_call'] = db_fail.at[
                                        i, call + '_call_blastn']
                                    if present(db_fail.loc[i, 'junction_10x']):
                                        if present(db_fail.loc[i, 'junction']):
                                            if db_fail.loc[
                                                    i,
                                                    'junction'] != db_fail.loc[
                                                        i, 'junction_10x']:
                                                db_fail.at[
                                                    i,
                                                    'junction'] = db_fail.at[
                                                        i, 'junction_10x']
                                                db_fail.at[
                                                    i,
                                                    'junction_aa'] = db_fail.at[
                                                        i, 'junction_10x_aa']
                        else:
                            if present(eval1):
                                if eval1 > eval2:
                                    db_fail.at[i, call + '_call'] = db_fail.at[
                                        i, call + '_call_blastn']
                                    db_fail.at[i, call +
                                               '_sequence_start'] = db_fail.at[
                                                   i, call +
                                                   '_sequence_start_blastn']
                                    db_fail.at[i, call +
                                               '_sequence_end'] = db_fail.at[
                                                   i, call +
                                                   '_sequence_end_blastn']
                                    db_fail.at[i, call +
                                               '_germline_start'] = db_fail.at[
                                                   i, call +
                                                   '_germline_start_blastn']
                                    db_fail.at[i, call +
                                               '_germline_end'] = db_fail.at[
                                                   i, call +
                                                   '_germline_end_blastn']
                                    db_fail.at[i, call + '_source'] = 'blastn'
                            else:
                                if present(eval2):
                                    db_fail.at[i, call + '_call'] = db_fail.at[
                                        i, call + '_call_blastn']
                                    db_fail.at[i, call +
                                               '_sequence_start'] = db_fail.at[
                                                   i, call +
                                                   '_sequence_start_blastn']
                                    db_fail.at[i, call +
                                               '_sequence_end'] = db_fail.at[
                                                   i, call +
                                                   '_sequence_end_blastn']
                                    db_fail.at[i, call +
                                               '_germline_start'] = db_fail.at[
                                                   i, call +
                                                   '_germline_start_blastn']
                                    db_fail.at[i, call +
                                               '_germline_end'] = db_fail.at[
                                                   i, call +
                                                   '_germline_end_blastn']
                                    db_fail.at[i, call + '_source'] = 'blastn'

                vend = db_fail['v_sequence_end']
                dstart = db_fail['d_sequence_start']
                dend = db_fail['d_sequence_end']
                jstart = db_fail['j_sequence_start']

                np1 = [
                    str(int(n)) if n >= 0 else ''
                    for n in [(d - v) -
                              1 if pd.notnull(v) and pd.notnull(d) else np.nan
                              for v, d in zip(vend, dstart)]
                ]
                np2 = [
                    str(int(n)) if n >= 0 else ''
                    for n in [(j - d) -
                              1 if pd.notnull(j) and pd.notnull(d) else np.nan
                              for d, j in zip(dend, jstart)]
                ]
                db_fail['np1_length'] = np1
                db_fail['np2_length'] = np2

                # rescue the d blanks
                for i in db_fail['sequence_id']:
                    if not present(db_fail.loc[i, 'np1_length']):
                        vend = db_fail.loc[i, 'v_sequence_end']
                        if present(vend):
                            jstart = db_fail.loc[i, 'j_sequence_start']
                            if present(jstart):
                                np1l = (jstart - vend) - 1
                                if np1l >= 0:
                                    db_fail.loc[i, 'np1_length'] = np1l

            # fill in blanks
            db_fail = sanitize_data(db_fail)
            db_fail.to_csv(failfile, sep='\t', index=False)<|MERGE_RESOLUTION|>--- conflicted
+++ resolved
@@ -2,11 +2,7 @@
 # @Author: kt16
 # @Date:   2020-05-12 17:56:02
 # @Last Modified by:   Kelvin
-<<<<<<< HEAD
-# @Last Modified time: 2022-04-06 12:10:48
-=======
 # @Last Modified time: 2022-04-08 11:40:40
->>>>>>> 24c73572
 
 import os
 import pandas as pd
