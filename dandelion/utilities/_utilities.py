--- conflicted
+++ resolved
@@ -2,11 +2,8 @@
 # @Author: kt16
 # @Date:   2020-05-12 14:01:32
 # @Last Modified by:   Kelvin
-<<<<<<< HEAD
 # @Last Modified time: 2021-08-06 00:04:28
-=======
-# @Last Modified time: 2021-08-05 12:02:47
->>>>>>> 0ae47a7c
+
 
 import os
 from collections import defaultdict, Iterable
@@ -462,10 +459,5 @@
 
 def sanitize_dtype(data):
     for col in data:
-<<<<<<< HEAD
         if data[col].dtype == np.int64:
-            data[col] = data[col].astype(np.float64)
-=======
-        if data[col].dtype == np.int64 or data[col].dtype == np.float64:
-            data[col] = data[col].astype(float)
->>>>>>> 0ae47a7c
+            data[col] = data[col].astype(np.float64)